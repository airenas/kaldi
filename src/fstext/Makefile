
# make "all" the target.
all:

# Disable linking math libs because  not needed here.  Just for compilation speed.
# no, it's now needed for context-fst-test.
# MATHLIB = NONE

EXTRA_CXXFLAGS = -Wno-sign-compare

include ../kaldi.mk

TESTFILES = compose-trim-test determinize-star-test make-stochastic-test \
      pre-determinize-test trivial-factor-weight-test \
      context-fst-test factor-test table-matcher-test fstext-utils-test \
      remove-eps-local-test rescale-test reorder-test lattice-weight-test  \
<<<<<<< HEAD
      determinize-lattice-test lattice-utils-test deterministic-fst-test
=======
      determinize-lattice-test lattice-utils-test deterministic-fst-test \
      determinize-lattice-pruned-test
>>>>>>> 5103ad3c

OBJFILES = 

# actually, this library is currently empty.  Everything is a header.
LIBFILE = 

all: $(LIBFILE) $(TESTFILES)

$(LIBFILE): $(OBJFILES)
	while ! mkdir .lock; do sleep 1; done
	$(AR) -cru $(LIBFILE) $(OBJFILES)
	$(RANLIB) $(LIBFILE)
	rmdir .lock

# tree and matrix archives needed for test-context-fst
$(TESTFILES): $(LIBFILE)  ../tree/kaldi-tree.a ../matrix/kaldi-matrix.a ../base/kaldi-base.a ../util/kaldi-util.a

%.a:
	$(MAKE) -C ${@D} ${@F}

clean:
	-rm -f *.o *.a $(TESTFILES) tmp* *.tmp

test: $(TESTFILES)
	for x in $(TESTFILES); do ./$$x >/dev/null 2>&1 || (echo "***test $$x failed***"; exit 1); done  
	echo Tests succeeded

.valgrind: $(TESTFILES)


depend:
	-$(CXX) -M $(CXXFLAGS) *.cc > .depend.mk  

# removing automatic making of "depend" as it's quite slow.
#.depend.mk: depend

-include .depend.mk
<|MERGE_RESOLUTION|>--- conflicted
+++ resolved
@@ -14,12 +14,8 @@
       pre-determinize-test trivial-factor-weight-test \
       context-fst-test factor-test table-matcher-test fstext-utils-test \
       remove-eps-local-test rescale-test reorder-test lattice-weight-test  \
-<<<<<<< HEAD
-      determinize-lattice-test lattice-utils-test deterministic-fst-test
-=======
       determinize-lattice-test lattice-utils-test deterministic-fst-test \
       determinize-lattice-pruned-test
->>>>>>> 5103ad3c
 
 OBJFILES = 
 
@@ -29,10 +25,8 @@
 all: $(LIBFILE) $(TESTFILES)
 
 $(LIBFILE): $(OBJFILES)
-	while ! mkdir .lock; do sleep 1; done
 	$(AR) -cru $(LIBFILE) $(OBJFILES)
 	$(RANLIB) $(LIBFILE)
-	rmdir .lock
 
 # tree and matrix archives needed for test-context-fst
 $(TESTFILES): $(LIBFILE)  ../tree/kaldi-tree.a ../matrix/kaldi-matrix.a ../base/kaldi-base.a ../util/kaldi-util.a
