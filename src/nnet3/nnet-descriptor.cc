--- conflicted
+++ resolved
@@ -228,7 +228,6 @@
 
 SumDescriptor *OptionalSumDescriptor::Copy() const {
   return new OptionalSumDescriptor(src_->Copy());
-<<<<<<< HEAD
 }
 
 void OptionalSumDescriptor::GetDependencies(
@@ -245,24 +244,6 @@
   os << ")";
 }
 
-=======
-}
-
-void OptionalSumDescriptor::GetDependencies(
-    const Index &ind,
-    std::vector<Cindex> *dependencies) const {
-  src_->GetDependencies(ind, dependencies);
-}
-
-void OptionalSumDescriptor::WriteConfig(
-    std::ostream &os,
-    const std::vector<std::string> &node_names) const {
-  os << "IfDefined(";
-  src_->WriteConfig(os, node_names);
-  os << ")";
-}
-
->>>>>>> 8bb4a66b
 int32 OptionalSumDescriptor::Dim(const Nnet &nnet) const {
   return src_->Dim(nnet);
 }
@@ -489,11 +470,7 @@
 }
 
 
-<<<<<<< HEAD
-// static 
-=======
 // static
->>>>>>> 8bb4a66b
 GeneralDescriptor* GeneralDescriptor::Parse(
     const std::vector<std::string> &node_names,
     const std::string **next_token) {
@@ -515,11 +492,7 @@
     t = kRound;
   } else if (**next_token == "ReplaceIndex") {
     t = kReplaceIndex;
-<<<<<<< HEAD
-  } else {    
-=======
   } else {
->>>>>>> 8bb4a66b
     // what we read wasn't a reserved name like Offset, etc.
     // We expect a node name in that case.
     for (size_t i = 0; i < node_names.size(); i++) {
@@ -589,11 +562,7 @@
     const std::string **next_token) {
   descriptors_.push_back(Parse(node_names, next_token));
   ExpectToken(",", "Offset", next_token);
-<<<<<<< HEAD
-  value1_ = ReadIntegerToken("Offset", next_token);  
-=======
   value1_ = ReadIntegerToken("Offset", next_token);
->>>>>>> 8bb4a66b
   if (**next_token == ",") {
     (*next_token)++;
     value2_ = ReadIntegerToken("Offset", next_token);
@@ -623,13 +592,8 @@
     value1_ = int32(ReplaceIndexForwardingDescriptor::kT);
     (*next_token)++;
   } else if (**next_token == "x") {
-<<<<<<< HEAD
-    value1_ = int32(ReplaceIndexForwardingDescriptor::kX);    
-    (*next_token)++;    
-=======
     value1_ = int32(ReplaceIndexForwardingDescriptor::kX);
     (*next_token)++;
->>>>>>> 8bb4a66b
   } else {
     KALDI_ERR << "Expected 't' or 'x', got " << **next_token;
   }
@@ -719,8 +683,6 @@
         delete child;
         parent->descriptors_[0] = grandchild;
         changed = true;
-<<<<<<< HEAD
-=======
       } else if (parent->value1_ == 0 && parent->value2_ == 0) {
         // remove redundant Offset expression like Offset(x, 0).
         parent->descriptors_.swap(child->descriptors_);
@@ -732,7 +694,6 @@
         changed = true;
         break;  // break from the switch ('parent' is no longer of type
                 // kOffset)', so we don't want to carry through.
->>>>>>> 8bb4a66b
       }
     }
     // ... and continue through to the next case statement.
@@ -771,12 +732,6 @@
         child->descriptors_.clear();  // avoid delete in destructor of 'child'
         delete child;
         changed = true;
-<<<<<<< HEAD
-      }      
-    }
-    default: { } // empty statement.
-      
-=======
       }
       break;
     }
@@ -807,8 +762,6 @@
       break;
     }
     default: { } // empty statement.
-
->>>>>>> 8bb4a66b
   }
   // ... and recurse.
   for (size_t i = 0; i < parent->descriptors_.size(); i++)
@@ -907,11 +860,7 @@
       return new SimpleSumDescriptor(this->ConvertToForwardingDescriptor());
     }
   }
-<<<<<<< HEAD
-}   
-=======
-}
->>>>>>> 8bb4a66b
+}
 
 
 ForwardingDescriptor *GeneralDescriptor::ConvertToForwardingDescriptor() const {
@@ -940,11 +889,7 @@
       KALDI_ASSERT(value1_ == int32(ReplaceIndexForwardingDescriptor::kT) ||
                    value1_ == int32(ReplaceIndexForwardingDescriptor::kX));
       return new ReplaceIndexForwardingDescriptor(
-<<<<<<< HEAD
-          descriptors_[0]->ConvertToForwardingDescriptor(),          
-=======
           descriptors_[0]->ConvertToForwardingDescriptor(),
->>>>>>> 8bb4a66b
           value1_ == int32(ReplaceIndexForwardingDescriptor::kT) ?
           ReplaceIndexForwardingDescriptor::kT :
           ReplaceIndexForwardingDescriptor::kX,
