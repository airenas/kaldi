// nnet3/nnet-simple-component.cc

// Copyright      2015  Johns Hopkins University (author: Daniel Povey)
//                2015  Guoguo Chen
//                2015  Daniel Galvez

// See ../../COPYING for clarification regarding multiple authors
//
// Licensed under the Apache License, Version 2.0 (the "License");
// you may not use this file except in compliance with the License.
// You may obtain a copy of the License at
//
//  http://www.apache.org/licenses/LICENSE-2.0
//
// THIS CODE IS PROVIDED *AS IS* BASIS, WITHOUT WARRANTIES OR CONDITIONS OF ANY
// KIND, EITHER EXPRESS OR IMPLIED, INCLUDING WITHOUT LIMITATION ANY IMPLIED
// WARRANTIES OR CONDITIONS OF TITLE, FITNESS FOR A PARTICULAR PURPOSE,
// MERCHANTABLITY OR NON-INFRINGEMENT.
// See the Apache 2 License for the specific language governing permissions and
// limitations under the License.

#include <iterator>
#include <sstream>
#include <algorithm>
#include <iomanip>
#include "nnet3/nnet-simple-component.h"
#include "nnet3/nnet-parse.h"

namespace kaldi {
namespace nnet3 {

void PnormComponent::Init(int32 input_dim, int32 output_dim)  {
  input_dim_ = input_dim;
  output_dim_ = output_dim;
  KALDI_ASSERT(input_dim_ > 0 && output_dim_ > 0 &&
               input_dim_ % output_dim_ == 0);
}

void PnormComponent::InitFromConfig(ConfigLine *cfl) {
  int32 input_dim = 0;
  int32 output_dim = 0;
  bool ok = cfl->GetValue("output-dim", &output_dim) &&
      cfl->GetValue("input-dim", &input_dim);
  if (!ok || cfl->HasUnusedValues() || output_dim <= 0)
    KALDI_ERR << "Invalid initializer for layer of type "
              << Type() << ": \"" << cfl->WholeLine() << "\"";
  Init(input_dim, output_dim);
}


void PnormComponent::Propagate(const ComponentPrecomputedIndexes *indexes,
                               const CuMatrixBase<BaseFloat> &in,
                               CuMatrixBase<BaseFloat> *out) const {
  BaseFloat p = 2.0;
  out->GroupPnorm(in, p);  // TODO: when done, replace with Group2Norm function.
}

void PnormComponent::Backprop(const std::string &debug_info,
                              const ComponentPrecomputedIndexes *indexes,
                              const CuMatrixBase<BaseFloat> &in_value,
                              const CuMatrixBase<BaseFloat> &out_value,
                              const CuMatrixBase<BaseFloat> &out_deriv,
                              Component *to_update,
                              CuMatrixBase<BaseFloat> *in_deriv) const {
  if (!in_deriv)  return;
  BaseFloat p = 2.0;
  // TODO: use Group2NormDeriv when done.
  in_deriv->GroupPnormDeriv(in_value, out_value, p);
  in_deriv->MulRowsGroupMat(out_deriv);
}

void PnormComponent::Read(std::istream &is, bool binary) {
  ExpectOneOrTwoTokens(is, binary, "<PnormComponent>", "<InputDim>");
  ReadBasicType(is, binary, &input_dim_);
  ExpectToken(is, binary, "<OutputDim>");
  ReadBasicType(is, binary, &output_dim_);
  ExpectToken(is, binary, "</PnormComponent>");
}

void PnormComponent::Write(std::ostream &os, bool binary) const {
  WriteToken(os, binary, "<PnormComponent>");
  WriteToken(os, binary, "<InputDim>");
  WriteBasicType(os, binary, input_dim_);
  WriteToken(os, binary, "<OutputDim>");
  WriteBasicType(os, binary, output_dim_);
  WriteToken(os, binary, "</PnormComponent>");
}


void SumReduceComponent::Init(int32 input_dim, int32 output_dim)  {
  input_dim_ = input_dim;
  output_dim_ = output_dim;
  KALDI_ASSERT(input_dim_ > 0 && output_dim_ > 0 &&
               input_dim_ % output_dim_ == 0);
}

void SumReduceComponent::InitFromConfig(ConfigLine *cfl) {
  int32 input_dim = 0;
  int32 output_dim = 0;
  bool ok = cfl->GetValue("output-dim", &output_dim) &&
      cfl->GetValue("input-dim", &input_dim);
  if (!ok || cfl->HasUnusedValues() || output_dim <= 0)
    KALDI_ERR << "Invalid initializer for layer of type "
              << Type() << ": \"" << cfl->WholeLine() << "\"";
  Init(input_dim, output_dim);
}


void SumReduceComponent::Propagate(const ComponentPrecomputedIndexes *indexes,
                                   const CuMatrixBase<BaseFloat> &in,
                                   CuMatrixBase<BaseFloat> *out) const {
  KALDI_ASSERT(out->NumRows() == in.NumRows() && in.NumCols() == input_dim_
               && out->NumCols() == output_dim_);
  int32 num_blocks = input_dim_ / output_dim_;
  for (int32 i = 0; i < num_blocks; i++) {
    CuSubMatrix<BaseFloat> in_block(in, 0, in.NumRows(),
                                    i * output_dim_, output_dim_);
    if (i == 0)
      out->CopyFromMat(in_block);
    else
      out->AddMat(1.0, in_block);
  }
}

void SumReduceComponent::Backprop(const std::string &debug_info,
                                  const ComponentPrecomputedIndexes *indexes,
                                  const CuMatrixBase<BaseFloat> &, // in_value
                                  const CuMatrixBase<BaseFloat> &, // out_value
                                  const CuMatrixBase<BaseFloat> &out_deriv,
                                  Component *, // to_update
                                  CuMatrixBase<BaseFloat> *in_deriv) const {
  if (!in_deriv)  return;
  KALDI_ASSERT(out_deriv.NumRows() == in_deriv->NumRows() &&
               in_deriv->NumCols() == input_dim_ &&
               out_deriv.NumCols() == output_dim_);
  int32 num_blocks = input_dim_ / output_dim_;
  for (int32 i = 0; i < num_blocks; i++) {
    CuSubMatrix<BaseFloat> in_deriv_block(*in_deriv, 0, in_deriv->NumRows(),
                                          i * output_dim_, output_dim_);
    in_deriv_block.CopyFromMat(out_deriv);
  }
}

void SumReduceComponent::Read(std::istream &is, bool binary) {
  ExpectOneOrTwoTokens(is, binary, "<SumReduceComponent>", "<InputDim>");
  ReadBasicType(is, binary, &input_dim_);
  ExpectToken(is, binary, "<OutputDim>");
  ReadBasicType(is, binary, &output_dim_);
  ExpectToken(is, binary, "</SumReduceComponent>");
}

void SumReduceComponent::Write(std::ostream &os, bool binary) const {
  WriteToken(os, binary, "<SumReduceComponent>");
  WriteToken(os, binary, "<InputDim>");
  WriteBasicType(os, binary, input_dim_);
  WriteToken(os, binary, "<OutputDim>");
  WriteBasicType(os, binary, output_dim_);
  WriteToken(os, binary, "</SumReduceComponent>");
}


void ElementwiseProductComponent::Init(int32 input_dim, int32 output_dim)  {
  input_dim_ = input_dim;
  output_dim_ = output_dim;
  KALDI_ASSERT(input_dim_ > 0 && output_dim_ >= 0);
  KALDI_ASSERT(input_dim_ > output_dim_);
  KALDI_ASSERT(input_dim_ % output_dim_ == 0);
}

void ElementwiseProductComponent::InitFromConfig(ConfigLine *cfl) {
  int32 input_dim = 0;
  int32 output_dim = 0;
  bool ok = cfl->GetValue("output-dim", &output_dim) &&
      cfl->GetValue("input-dim", &input_dim);
  if (!ok || cfl->HasUnusedValues() || output_dim <= 0)
    KALDI_ERR << "Invalid initializer for layer of type "
              << Type() << ": \"" << cfl->WholeLine() << "\"";
  Init(input_dim, output_dim);
}

void ElementwiseProductComponent::Propagate(
    const ComponentPrecomputedIndexes *indexes,
    const CuMatrixBase<BaseFloat> &in,
    CuMatrixBase<BaseFloat> *out) const {
  KALDI_ASSERT(in.NumCols() == input_dim_);
  int32 num_inputs = input_dim_ / output_dim_;
  for (int32 i = 0; i < num_inputs; i++)  {
    CuSubMatrix<BaseFloat> current_in(in, 0, in.NumRows(),
                                      i * output_dim_, output_dim_);
    if (i == 0) {
      out->CopyFromMat(current_in);
    } else  {
      out->MulElements(current_in);
    }
  }
}

void ElementwiseProductComponent::Backprop(const std::string &debug_info,
                              const ComponentPrecomputedIndexes *indexes,
                              const CuMatrixBase<BaseFloat> &in_value,
                              const CuMatrixBase<BaseFloat> &out_value,
                              const CuMatrixBase<BaseFloat> &out_deriv,
                              Component *to_update,
                              CuMatrixBase<BaseFloat> *in_deriv) const {
  if (!in_deriv)  return;
  int32 num_inputs = input_dim_ / output_dim_;
  for (int32 i = 0; i < num_inputs; i++)  {
    CuSubMatrix<BaseFloat> current_in_deriv(*in_deriv, 0, in_deriv->NumRows(),
                                            i * output_dim_,
                                            output_dim_);
    current_in_deriv.CopyFromMat(out_deriv);
    for (int32 j = 0; j < num_inputs; j++)  {
      if (i == j)
        continue;
      CuSubMatrix<BaseFloat> in_value_partition(in_value, 0,
                                                in_value.NumRows(),
                                                j * output_dim_,
                                                output_dim_);
      current_in_deriv.MulElements(in_value_partition);
    }
  }
}

void ElementwiseProductComponent::Read(std::istream &is, bool binary) {
  ExpectOneOrTwoTokens(is, binary, "<ElementwiseProductComponent>",
                       "<InputDim>");
  ReadBasicType(is, binary, &input_dim_);
  ExpectToken(is, binary, "<OutputDim>");
  ReadBasicType(is, binary, &output_dim_);
  ExpectToken(is, binary, "</ElementwiseProductComponent>");
}

void ElementwiseProductComponent::Write(std::ostream &os, bool binary) const {
  WriteToken(os, binary, "<ElementwiseProductComponent>");
  WriteToken(os, binary, "<InputDim>");
  WriteBasicType(os, binary, input_dim_);
  WriteToken(os, binary, "<OutputDim>");
  WriteBasicType(os, binary, output_dim_);
  WriteToken(os, binary, "</ElementwiseProductComponent>");
}

const BaseFloat NormalizeComponent::kSquaredNormFloor =
    pow(2.0, NormalizeComponent::kExpSquaredNormFloor);

// This component modifies the vector of activations by scaling it
// so that the root-mean-square equals 1.0.  It's important that its
// square root be exactly representable in float.
void NormalizeComponent::Init(int32 input_dim, BaseFloat target_rms,
                              bool add_log_stddev) {
  KALDI_ASSERT(input_dim > 0);
  KALDI_ASSERT(target_rms > 0);
  input_dim_ = input_dim;
  target_rms_ = target_rms;
  add_log_stddev_ = add_log_stddev;
}

NormalizeComponent::NormalizeComponent(const NormalizeComponent &other):
    input_dim_(other.input_dim_), target_rms_(other.target_rms_),
    add_log_stddev_(other.add_log_stddev_) { }

void NormalizeComponent::InitFromConfig(ConfigLine *cfl) {
  int32 input_dim = 0;
  bool add_log_stddev = false;
  BaseFloat target_rms = 1.0;
  bool ok = cfl->GetValue("dim", &input_dim) ||
      cfl->GetValue("input-dim", &input_dim);
  cfl->GetValue("target-rms", &target_rms);
  cfl->GetValue("add-log-stddev", &add_log_stddev);
  if (!ok || cfl->HasUnusedValues() || input_dim <= 0 || target_rms <= 0.0)
    KALDI_ERR << "Invalid initializer for layer of type "
              << Type() << ": \"" << cfl->WholeLine() << "\"";
  Init(input_dim, target_rms, add_log_stddev);
}

void NormalizeComponent::Read(std::istream &is, bool binary) {
  std::string token;
  ReadToken(is, binary, &token);
  if (token == "<NormalizeComponent>") {
    ReadToken(is, binary, &token);
  }
  KALDI_ASSERT(token == "<Dim>" || token == "<InputDim>");
  ReadBasicType(is, binary, &input_dim_); // Read dimension.
  ReadToken(is, binary, &token);
  // read target_rms_ if it is available.
  if (token == "<TargetRms>") {
    ReadBasicType(is, binary, &target_rms_);
    ReadToken(is, binary, &token);
  }
  //  Read add_log_stddev_ token, if it is available.
  if (token == "<AddLogStddev>") {
    ReadBasicType(is, binary, &add_log_stddev_);
    ReadToken(is, binary, &token);
  }
  if (token == "<ValueAvg>") {
    // back-compatibility code.
    CuVector<double> temp;
    temp.Read(is, binary);
    ExpectToken(is, binary, "<DerivAvg>");
    temp.Read(is, binary);
    ExpectToken(is, binary, "<Count>");
    double count;
    ReadBasicType(is, binary, &count);
    ReadToken(is, binary, &token);
  }
  KALDI_ASSERT(token == "</NormalizeComponent>");
}

void NormalizeComponent::Write(std::ostream &os, bool binary) const {
  WriteToken(os, binary, "<NormalizeComponent>");
  WriteToken(os, binary, "<InputDim>");
  WriteBasicType(os, binary, input_dim_);
  WriteToken(os, binary, "<TargetRms>");
  WriteBasicType(os, binary, target_rms_);
  WriteToken(os, binary, "<AddLogStddev>");
  WriteBasicType(os, binary, add_log_stddev_);
  WriteToken(os, binary, "</NormalizeComponent>");
}

std::string NormalizeComponent::Info() const {
  std::ostringstream stream;
  stream << Type() << ", input-dim=" << InputDim()
         << ", output-dim=" << OutputDim() << ", target-rms=" << target_rms_
         << ", add-log-stddev=" << std::boolalpha << add_log_stddev_;
  return stream.str();
}

// The output y_i = scale * x_i,
// and we want to RMS value of the y_i to equal target_rms,
// so y^t y = D * target_rms^2 (if y is one row of the input).
// we need to have scale = 1.0 / sqrt(x^t x / (D * target_rms^2)).
// there is also flooring involved, to avoid division-by-zero
// problems.  It's important for the backprop, that the floor's
// square root is exactly representable as float.
// If add_log_stddev_ is true, log(max(epsi, sqrt(x^t x / D)))
// is an extra dimension of the output.
void NormalizeComponent::Propagate(const ComponentPrecomputedIndexes *indexes,
                                   const CuMatrixBase<BaseFloat> &in,
                                   CuMatrixBase<BaseFloat> *out) const {
  KALDI_ASSERT(out->NumCols() == in.NumCols() + (add_log_stddev_ ? 1 : 0));
  CuSubMatrix<BaseFloat> out_no_log(*out, 0, out->NumRows(), 0, input_dim_);
  if (in.Data() != out_no_log.Data())
    out_no_log.CopyFromMat(in);
  CuVector<BaseFloat> in_norm(in.NumRows());
  BaseFloat d_scaled = in.NumCols() * target_rms_ * target_rms_;
  in_norm.AddDiagMat2(1.0 / d_scaled, in, kNoTrans, 0.0);
  in_norm.ApplyFloor(kSquaredNormFloor);
  in_norm.ApplyPow(-0.5);
  out_no_log.MulRowsVec(in_norm);
  if (add_log_stddev_) {
    in_norm.ApplyLog();
    in_norm.Scale(-1.0);
    in_norm.Add(log(target_rms_));
    out->CopyColFromVec(in_norm, in.NumCols());
  }
}

/*
  A note on the derivative of NormalizeComponent...
  let both row_in and row_out be vectors of dimension D.
  Let p = row_in^T row_in / (D * target_rms^2), and let
  f = 1.0 / sqrt(max(kSquaredNormFloor, p)), and we compute row_out as:
  row_out = f row_in.
  Suppose we have a quantity deriv_out which is the derivative
  of the objective function w.r.t. row_out.  We want to compute
  deriv_in which is the derivative of the objective function w.r.t.
  row_in.  Let the objective function be F.  One term is obvious: we have
  deriv_in = f deriv_out + ....
  next we have to take into account the derivative that gets back-propagated
  through f.  Obviously, dF/df = deriv_out^T row_in.
  And df/dp = (p <= kSquaredNormFloor ? 0.0 : -0.5 p^{-1.5}) = (f == 1.0 / sqrt(kSquaredNormFloor) ? 0.0 : -0.5 f^3),
  and dp/d(row_in) = 2/(D * target_rms^2) row_in. [it's vector_valued].
  So this term in dF/d(row_in) equals:
  dF/df df/dp dp/d(row_in)   =    2/(D * target_rms^2) (f == 1.0 / sqrt(kSquaredNormFloor)  ? 0.0 : -0.5 f^3) (deriv_out^T row_in) row_in
  So
  deriv_in = f deriv_out + (f == 1.0 ? 0.0 : -f^3  / (D * target_rms^2) ) (deriv_out^T row_in) row_in

  if add_log_stddev_ true, the deriv_in has another term as
  dF/dx_i = dF/df . df/dx_i => df/dx_i = x_i/(x^T x)
*/
void NormalizeComponent::Backprop(const std::string &debug_info,
                                  const ComponentPrecomputedIndexes *indexes,
                                  const CuMatrixBase<BaseFloat> &in_value,
                                  const CuMatrixBase<BaseFloat> &, // out_value
                                  const CuMatrixBase<BaseFloat> &out_deriv,
                                  Component *to_update,
                                  CuMatrixBase<BaseFloat> *in_deriv) const {
  if (!in_deriv)  return;
  const CuSubMatrix<BaseFloat> out_deriv_no_log(out_deriv,
                                                0, out_deriv.NumRows(),
                                                0, input_dim_);
  CuVector<BaseFloat> dot_products(out_deriv.NumRows());
  dot_products.AddDiagMatMat(1.0, out_deriv_no_log, kNoTrans,
                             in_value, kTrans, 0.0);
  CuVector<BaseFloat> in_norm(in_value.NumRows());
  BaseFloat d_scaled = (in_value.NumCols() * target_rms_ * target_rms_);
  in_norm.AddDiagMat2(1.0, in_value, kNoTrans, 0.0);

  if (add_log_stddev_) {
    CuVector<BaseFloat> log_stddev_deriv(in_norm), // log_stddev deriv as dF/dy .* (x^T x)^-1
        out_deriv_for_stddev(out_deriv.NumRows(), kUndefined);
    // f = log(sqrt(max(epsi, x^T x / D)))
    // df/dx = epsi^2 * D < x^T x ? (1/(x^T x)) * x  : 0.
    // we don't compute this exactly below for the case wehn x^2 x is very
    // small, but we do make sure that the deriv isn't infinity when the input
    // is zero.
    log_stddev_deriv.ApplyFloor(input_dim_ * kSquaredNormFloor);
    log_stddev_deriv.ApplyPow(-1.0);
    out_deriv_for_stddev.CopyColFromMat(out_deriv, (out_deriv.NumCols() - 1));
    log_stddev_deriv.MulElements(out_deriv_for_stddev);
    if (in_deriv)
      in_deriv->AddDiagVecMat(1.0, log_stddev_deriv, in_value, kNoTrans, 1.0);
  }
  in_norm.Scale(1.0 / d_scaled);
  in_norm.ApplyFloor(kSquaredNormFloor);
  in_norm.ApplyPow(-0.5);
  if (in_deriv) {
    if (in_deriv->Data() != out_deriv_no_log.Data())
      in_deriv->AddDiagVecMat(1.0, in_norm, out_deriv_no_log, kNoTrans, 1.0);
    else
      in_deriv->MulRowsVec(in_norm);
  }
  in_norm.ReplaceValue(1.0 / sqrt(kSquaredNormFloor), 0.0);
  in_norm.ApplyPow(3.0);
  dot_products.MulElements(in_norm);
  in_deriv->AddDiagVecMat(-1.0 / d_scaled,
                          dot_products, in_value,
                          kNoTrans, 1.0);
}

void SigmoidComponent::Propagate(const ComponentPrecomputedIndexes *indexes,
                                 const CuMatrixBase<BaseFloat> &in,
                                 CuMatrixBase<BaseFloat> *out) const {
  out->Sigmoid(in);
}

void SigmoidComponent::Backprop(const std::string &debug_info,
                                const ComponentPrecomputedIndexes *indexes,
                                const CuMatrixBase<BaseFloat> &,
                                const CuMatrixBase<BaseFloat> &out_value,
                                const CuMatrixBase<BaseFloat> &out_deriv,
                                Component *,
                                CuMatrixBase<BaseFloat> *in_deriv) const {
  if (in_deriv != NULL)
    in_deriv->DiffSigmoid(out_value, out_deriv);
}

void SigmoidComponent::StoreStats(const CuMatrixBase<BaseFloat> &out_value) {
  // derivative of the nonlinearity is out_value * (1.0 - out_value);
  CuMatrix<BaseFloat> temp_deriv(out_value.NumRows(), out_value.NumCols(),
                                 kUndefined);
  temp_deriv.Set(1.0);
  temp_deriv.AddMat(-1.0, out_value);
  temp_deriv.MulElements(out_value);
  StoreStatsInternal(out_value, &temp_deriv);
}



void NoOpComponent::Propagate(const ComponentPrecomputedIndexes *indexes,
                                 const CuMatrixBase<BaseFloat> &in,
                                 CuMatrixBase<BaseFloat> *out) const {
  out->CopyFromMat(in);
}

void NoOpComponent::Backprop(const std::string &debug_info,
                             const ComponentPrecomputedIndexes *indexes,
                             const CuMatrixBase<BaseFloat> &,
                             const CuMatrixBase<BaseFloat> &,
                             const CuMatrixBase<BaseFloat> &out_deriv,
                             Component *to_update, // may be NULL; may be identical
                             // to "this" or different.
                             CuMatrixBase<BaseFloat> *in_deriv) const {
  in_deriv->CopyFromMat(out_deriv);
}

void ClipGradientComponent::Read(std::istream &is, bool binary) {
  // might not see the "<NaturalGradientAffineComponent>" part because
  // of how ReadNew() works.
  ExpectOneOrTwoTokens(is, binary, "<ClipGradientComponent>",
                       "<Dim>");
  ReadBasicType(is, binary, &dim_);
  ExpectToken(is, binary, "<ClippingThreshold>");
  ReadBasicType(is, binary, &clipping_threshold_);
  ExpectToken(is, binary, "<NormBasedClipping>");
  ReadBasicType(is, binary, &norm_based_clipping_);
  ExpectToken(is, binary, "<NumElementsClipped>");
  ReadBasicType(is, binary, &num_clipped_);
  ExpectToken(is, binary, "<NumElementsProcessed>");
  ReadBasicType(is, binary, &count_);
  ExpectToken(is, binary, "</ClipGradientComponent>");
}

void ClipGradientComponent::Write(std::ostream &os, bool binary) const {
  WriteToken(os, binary, "<ClipGradientComponent>");
  WriteToken(os, binary, "<Dim>");
  WriteBasicType(os, binary, dim_);
  WriteToken(os, binary, "<ClippingThreshold>");
  WriteBasicType(os, binary, clipping_threshold_);
  WriteToken(os, binary, "<NormBasedClipping>");
  WriteBasicType(os, binary, norm_based_clipping_);
  WriteToken(os, binary, "<NumElementsClipped>");
  WriteBasicType(os, binary, num_clipped_);
  WriteToken(os, binary, "<NumElementsProcessed>");
  WriteBasicType(os, binary, count_);
  WriteToken(os, binary, "</ClipGradientComponent>");
}

std::string ClipGradientComponent::Info() const {
  std::ostringstream stream;
  stream << Type() << ", dim=" << dim_
         << ", norm-based-clipping="
         << (norm_based_clipping_ ? "true" : "false")
         << ", clipping-threshold=" << clipping_threshold_
         << ", clipped-proportion="
         << (count_ > 0 ? static_cast<BaseFloat>(num_clipped_)/count_ : 0);
  return stream.str();
}

void ClipGradientComponent::Init(int32 dim,
                                 BaseFloat clipping_threshold,
                                 bool norm_based_clipping,
                                 int32 num_clipped,
                                 int32 count)  {
  KALDI_ASSERT(clipping_threshold >= 0 && dim > 0);
  dim_ = dim;
  norm_based_clipping_ = norm_based_clipping;
  clipping_threshold_ = clipping_threshold;
  num_clipped_ = num_clipped;
  count_ = count;
}

void ClipGradientComponent::InitFromConfig(ConfigLine *cfl) {
  int32 dim = 0;
  bool ok = cfl->GetValue("dim", &dim);
  bool norm_based_clipping = false;
  BaseFloat clipping_threshold = 15.0;
  cfl->GetValue("clipping-threshold", &clipping_threshold);
  cfl->GetValue("norm-based-clipping", &norm_based_clipping);
  if (!ok || cfl->HasUnusedValues() ||
      clipping_threshold < 0 || dim <= 0)
    KALDI_ERR << "Invalid initializer for layer of type "
              << Type() << ": \"" << cfl->WholeLine() << "\"";
  Init(dim, clipping_threshold, norm_based_clipping, 0, 0);
}

void ClipGradientComponent::Propagate(
                                 const ComponentPrecomputedIndexes *indexes,
                                 const CuMatrixBase<BaseFloat> &in,
                                 CuMatrixBase<BaseFloat> *out) const {
  out->CopyFromMat(in);
}


void ClipGradientComponent::Backprop(const std::string &debug_info,
                             const ComponentPrecomputedIndexes *indexes,
                             const CuMatrixBase<BaseFloat> &,
                             const CuMatrixBase<BaseFloat> &,
                             const CuMatrixBase<BaseFloat> &out_deriv,
                             Component *to_update_in, // may be NULL; may be identical
                             // to "this" or different.
                             CuMatrixBase<BaseFloat> *in_deriv) const {
  // the following statement will do nothing if in_deriv and out_deriv have same
  // memory.
  in_deriv->CopyFromMat(out_deriv);

  ClipGradientComponent *to_update =
      dynamic_cast<ClipGradientComponent*>(to_update_in);
  KALDI_ASSERT(to_update != NULL);

  if (clipping_threshold_ > 0) {
    if (norm_based_clipping_) {
      // each row in the derivative matrix, which corresponds to one sample in
      // the mini-batch, is scaled to have a max-norm of clipping_threshold_
      CuVector<BaseFloat> clipping_scales(in_deriv->NumRows());
      clipping_scales.AddDiagMat2(pow(clipping_threshold_, -2), *in_deriv,
                                  kNoTrans, 0.0);
     // now clipping_scales contains the squared (norm of each row divided by
     //  clipping_threshold)
      int32 num_not_scaled = clipping_scales.ApplyFloor(1.0);
     // now clipping_scales contains min(1,
     //    squared-(norm/clipping_threshold))
      if (num_not_scaled != clipping_scales.Dim()) {
        clipping_scales.ApplyPow(-0.5);
        // now clipping_scales contains max(1,
        //       clipping_threshold/vector_norm)
        in_deriv->MulRowsVec(clipping_scales);
        to_update->num_clipped_ += (clipping_scales.Dim() - num_not_scaled);
       }
      to_update->count_ += clipping_scales.Dim();
    } else {
      // each element of the derivative matrix, is clipped to be below the
      // clipping_threshold_
      in_deriv->ApplyCeiling(clipping_threshold_);
      in_deriv->ApplyFloor(-1 * clipping_threshold_);
    }
  }
}

void ClipGradientComponent::ZeroStats()  {
  count_ = 0.0;
  num_clipped_ = 0.0;
}

void ClipGradientComponent::Scale(BaseFloat scale) {
  count_ *= scale;
  num_clipped_ *= scale;
}

void ClipGradientComponent::Add(BaseFloat alpha, const Component &other_in) {
  const ClipGradientComponent *other =
      dynamic_cast<const ClipGradientComponent*>(&other_in);
  KALDI_ASSERT(other != NULL);
  count_ += alpha * other->count_;
  num_clipped_ += alpha * other->num_clipped_;
}

void TanhComponent::Propagate(const ComponentPrecomputedIndexes *indexes,
                              const CuMatrixBase<BaseFloat> &in,
                              CuMatrixBase<BaseFloat> *out) const {
  // Apply tanh function to each element of the output...
  // the tanh function may be written as -1 + ( 2 / (1 + e^{-2 x})),
  // which is a scaled and shifted sigmoid.
  out->Tanh(in);
}

void TanhComponent::Backprop(const std::string &debug_info,
                             const ComponentPrecomputedIndexes *indexes,
                             const CuMatrixBase<BaseFloat> &,
                             const CuMatrixBase<BaseFloat> &out_value,
                             const CuMatrixBase<BaseFloat> &out_deriv,
                             Component *to_update, // may be NULL; may be identical
                             // to "this" or different.
                             CuMatrixBase<BaseFloat> *in_deriv) const {
  if (in_deriv != NULL)
    in_deriv->DiffTanh(out_value, out_deriv);
}

/*
  Note on the derivative of the tanh function:
  tanh'(x) = sech^2(x) = -(tanh(x)+1) (tanh(x)-1) = 1 - tanh^2(x)

  The element by element equation of what we're doing would be:
  in_deriv = out_deriv * (1.0 - out_value^2).
  We can accomplish this via calls to the matrix library. */
void TanhComponent::StoreStats(const CuMatrixBase<BaseFloat> &out_value) {
  // derivative of the onlinearity is out_value * (1.0 - out_value);
  CuMatrix<BaseFloat> temp_deriv(out_value);
  temp_deriv.ApplyPow(2.0);
  temp_deriv.Scale(-1.0);
  temp_deriv.Add(1.0);
  StoreStatsInternal(out_value, &temp_deriv);
}


void RectifiedLinearComponent::Propagate(
    const ComponentPrecomputedIndexes *indexes,
    const CuMatrixBase<BaseFloat> &in,
    CuMatrixBase<BaseFloat> *out) const {
  // Apply rectified linear function (x >= 0 ? 1.0 : 0.0)
  out->CopyFromMat(in);
  out->ApplyFloor(0.0);
}

void RectifiedLinearComponent::Backprop(
    const std::string &debug_info,
    const ComponentPrecomputedIndexes *indexes,
    const CuMatrixBase<BaseFloat> &, //in_value
    const CuMatrixBase<BaseFloat> &out_value,
    const CuMatrixBase<BaseFloat> &out_deriv,
    Component *to_update,
    CuMatrixBase<BaseFloat> *in_deriv) const {
  if (in_deriv != NULL) {
    in_deriv->CopyFromMat(out_value);
    in_deriv->ApplyHeaviside();
    in_deriv->MulElements(out_deriv);
  }
}

void RectifiedLinearComponent::StoreStats(
    const CuMatrixBase<BaseFloat> &out_value) {
  CuMatrix<BaseFloat> temp_deriv(out_value);
  temp_deriv.ApplyHeaviside();
  StoreStatsInternal(out_value, &temp_deriv);
}

void AffineComponent::Scale(BaseFloat scale) {
  linear_params_.Scale(scale);
  bias_params_.Scale(scale);
}

void AffineComponent::Resize(int32 input_dim, int32 output_dim) {
  KALDI_ASSERT(input_dim > 0 && output_dim > 0);
  bias_params_.Resize(output_dim);
  linear_params_.Resize(output_dim, input_dim);
}

void AffineComponent::Add(BaseFloat alpha, const Component &other_in) {
  const AffineComponent *other =
      dynamic_cast<const AffineComponent*>(&other_in);
  KALDI_ASSERT(other != NULL);
  linear_params_.AddMat(alpha, other->linear_params_);
  bias_params_.AddVec(alpha, other->bias_params_);
}

AffineComponent::AffineComponent(const AffineComponent &component):
    UpdatableComponent(component),
    linear_params_(component.linear_params_),
    bias_params_(component.bias_params_) { }

AffineComponent::AffineComponent(const CuMatrixBase<BaseFloat> &linear_params,
                                 const CuVectorBase<BaseFloat> &bias_params,
                                 BaseFloat learning_rate):
    linear_params_(linear_params),
    bias_params_(bias_params) {
  SetLearningRate(learning_rate);
  KALDI_ASSERT(linear_params.NumRows() == bias_params.Dim()&&
               bias_params.Dim() != 0);
}



void AffineComponent::SetZero(bool treat_as_gradient) {
  if (treat_as_gradient) {
    learning_rate_ = 1.0;  // don't call SetLearningRate, that would apply the
                           // learning rate factor.
    is_gradient_ = true;
  }
  linear_params_.SetZero();
  bias_params_.SetZero();
}

void AffineComponent::SetParams(const VectorBase<BaseFloat> &bias,
                                const MatrixBase<BaseFloat> &linear) {
  bias_params_ = bias;
  linear_params_ = linear;
  KALDI_ASSERT(bias_params_.Dim() == linear_params_.NumRows());
}

void AffineComponent::PerturbParams(BaseFloat stddev) {
  CuMatrix<BaseFloat> temp_linear_params(linear_params_);
  temp_linear_params.SetRandn();
  linear_params_.AddMat(stddev, temp_linear_params);

  CuVector<BaseFloat> temp_bias_params(bias_params_);
  temp_bias_params.SetRandn();
  bias_params_.AddVec(stddev, temp_bias_params);
}

std::string AffineComponent::Info() const {
  std::ostringstream stream;
  stream << UpdatableComponent::Info();
  PrintParameterStats(stream, "linear-params", linear_params_);
  PrintParameterStats(stream, "bias", bias_params_, true);
  return stream.str();
}

Component* AffineComponent::Copy() const {
  AffineComponent *ans = new AffineComponent(*this);
  return ans;
}

BaseFloat AffineComponent::DotProduct(const UpdatableComponent &other_in) const {
  const AffineComponent *other =
      dynamic_cast<const AffineComponent*>(&other_in);
  return TraceMatMat(linear_params_, other->linear_params_, kTrans)
      + VecVec(bias_params_, other->bias_params_);
}

void AffineComponent::Init(int32 input_dim, int32 output_dim,
                           BaseFloat param_stddev, BaseFloat bias_stddev) {
  linear_params_.Resize(output_dim, input_dim);
  bias_params_.Resize(output_dim);
  KALDI_ASSERT(output_dim > 0 && input_dim > 0 && param_stddev >= 0.0);
  linear_params_.SetRandn(); // sets to random normally distributed noise.
  linear_params_.Scale(param_stddev);
  bias_params_.SetRandn();
  bias_params_.Scale(bias_stddev);
}

void AffineComponent::Init(std::string matrix_filename) {
  CuMatrix<BaseFloat> mat;
  ReadKaldiObject(matrix_filename, &mat); // will abort on failure.
  KALDI_ASSERT(mat.NumCols() >= 2);
  int32 input_dim = mat.NumCols() - 1, output_dim = mat.NumRows();
  linear_params_.Resize(output_dim, input_dim);
  bias_params_.Resize(output_dim);
  linear_params_.CopyFromMat(mat.Range(0, output_dim, 0, input_dim));
  bias_params_.CopyColFromMat(mat, input_dim);
}

void AffineComponent::InitFromConfig(ConfigLine *cfl) {
  bool ok = true;
  std::string matrix_filename;
  int32 input_dim = -1, output_dim = -1;
  InitLearningRatesFromConfig(cfl);
  if (cfl->GetValue("matrix", &matrix_filename)) {
    Init(matrix_filename);
    if (cfl->GetValue("input-dim", &input_dim))
      KALDI_ASSERT(input_dim == InputDim() &&
                   "input-dim mismatch vs. matrix.");
    if (cfl->GetValue("output-dim", &output_dim))
      KALDI_ASSERT(output_dim == OutputDim() &&
                   "output-dim mismatch vs. matrix.");
  } else {
    ok = ok && cfl->GetValue("input-dim", &input_dim);
    ok = ok && cfl->GetValue("output-dim", &output_dim);
    BaseFloat param_stddev = 1.0 / std::sqrt(input_dim),
        bias_stddev = 1.0;
    cfl->GetValue("param-stddev", &param_stddev);
    cfl->GetValue("bias-stddev", &bias_stddev);
    Init(input_dim, output_dim,
         param_stddev, bias_stddev);
  }
  if (cfl->HasUnusedValues())
    KALDI_ERR << "Could not process these elements in initializer: "
              << cfl->UnusedValues();
  if (!ok)
    KALDI_ERR << "Bad initializer " << cfl->WholeLine();
}




void AffineComponent::Propagate(const ComponentPrecomputedIndexes *indexes,
                                const CuMatrixBase<BaseFloat> &in,
                                 CuMatrixBase<BaseFloat> *out) const {

  // No need for asserts as they'll happen within the matrix operations.
  out->CopyRowsFromVec(bias_params_); // copies bias_params_ to each row
  // of *out.
  out->AddMatMat(1.0, in, kNoTrans, linear_params_, kTrans, 1.0);
}

void AffineComponent::UpdateSimple(const CuMatrixBase<BaseFloat> &in_value,
                                   const CuMatrixBase<BaseFloat> &out_deriv) {
  bias_params_.AddRowSumMat(learning_rate_, out_deriv, 1.0);
  linear_params_.AddMatMat(learning_rate_, out_deriv, kTrans,
                           in_value, kNoTrans, 1.0);
}

void AffineComponent::Backprop(const std::string &debug_info,
                               const ComponentPrecomputedIndexes *indexes,
                               const CuMatrixBase<BaseFloat> &in_value,
                               const CuMatrixBase<BaseFloat> &, // out_value
                               const CuMatrixBase<BaseFloat> &out_deriv,
                               Component *to_update_in,
                               CuMatrixBase<BaseFloat> *in_deriv) const {
  AffineComponent *to_update = dynamic_cast<AffineComponent*>(to_update_in);

  // Propagate the derivative back to the input.
  // add with coefficient 1.0 since property kBackpropAdds is true.
  // If we wanted to add with coefficient 0.0 we'd need to zero the
  // in_deriv, in case of infinities.
  if (in_deriv)
    in_deriv->AddMatMat(1.0, out_deriv, kNoTrans, linear_params_, kNoTrans,
                        1.0);

  if (to_update != NULL) {
    // Next update the model (must do this 2nd so the derivatives we propagate
    // are accurate, in case this == to_update_in.)
    if (to_update->is_gradient_)
      to_update->UpdateSimple(in_value, out_deriv);
    else  // the call below is to a virtual function that may be re-implemented
      to_update->Update(debug_info, in_value, out_deriv);  // by child classes.
  }
}

void AffineComponent::Read(std::istream &is, bool binary) {
  ReadUpdatableCommon(is, binary);  // read opening tag and learning rate.
  ExpectToken(is, binary, "<LinearParams>");
  linear_params_.Read(is, binary);
  ExpectToken(is, binary, "<BiasParams>");
  bias_params_.Read(is, binary);
  ExpectToken(is, binary, "<IsGradient>");
  ReadBasicType(is, binary, &is_gradient_);
  ExpectToken(is, binary, "</AffineComponent>");
}

void AffineComponent::Write(std::ostream &os, bool binary) const {
  WriteUpdatableCommon(os, binary);  // Write opening tag and learning rate
  WriteToken(os, binary, "<LinearParams>");
  linear_params_.Write(os, binary);
  WriteToken(os, binary, "<BiasParams>");
  bias_params_.Write(os, binary);
  WriteToken(os, binary, "<IsGradient>");
  WriteBasicType(os, binary, is_gradient_);
  WriteToken(os, binary, "</AffineComponent>");
}

int32 AffineComponent::NumParameters() const {
  return (InputDim() + 1) * OutputDim();
}
void AffineComponent::Vectorize(VectorBase<BaseFloat> *params) const {
  KALDI_ASSERT(params->Dim() == this->NumParameters());
  params->Range(0, InputDim() * OutputDim()).CopyRowsFromMat(linear_params_);
  params->Range(InputDim() * OutputDim(),
                OutputDim()).CopyFromVec(bias_params_);
}
void AffineComponent::UnVectorize(const VectorBase<BaseFloat> &params) {
  KALDI_ASSERT(params.Dim() == this->NumParameters());
  linear_params_.CopyRowsFromVec(params.Range(0, InputDim() * OutputDim()));
  bias_params_.CopyFromVec(params.Range(InputDim() * OutputDim(),
                                        OutputDim()));
}

Component *AffineComponent::CollapseWithNext(
    const AffineComponent &next_component) const {
  AffineComponent *ans = dynamic_cast<AffineComponent*>(this->Copy());
  KALDI_ASSERT(ans != NULL);
  // Note: it's possible that "ans" is really of a derived type such
  // as AffineComponentPreconditioned, but this will still work.
  // the "copy" call will copy things like learning rates, "alpha" value
  // for preconditioned component, etc.
  ans->linear_params_.Resize(next_component.OutputDim(), InputDim());
  ans->bias_params_ = next_component.bias_params_;

  ans->linear_params_.AddMatMat(1.0, next_component.linear_params_, kNoTrans,
                                this->linear_params_, kNoTrans, 0.0);
  ans->bias_params_.AddMatVec(1.0, next_component.linear_params_, kNoTrans,
                              this->bias_params_, 1.0);
  return ans;
}

Component *AffineComponent::CollapseWithNext(
    const FixedAffineComponent &next_component) const {
  // If at least one was non-updatable, make the whole non-updatable.
  FixedAffineComponent *ans =
      dynamic_cast<FixedAffineComponent*>(next_component.Copy());
  KALDI_ASSERT(ans != NULL);
  ans->linear_params_.Resize(next_component.OutputDim(), InputDim());
  ans->bias_params_ = next_component.bias_params_;

  ans->linear_params_.AddMatMat(1.0, next_component.linear_params_, kNoTrans,
                                this->linear_params_, kNoTrans, 0.0);
  ans->bias_params_.AddMatVec(1.0, next_component.linear_params_, kNoTrans,
                              this->bias_params_, 1.0);
  return ans;
}

Component *AffineComponent::CollapseWithNext(
    const FixedScaleComponent &next_component) const {
  KALDI_ASSERT(this->OutputDim() == next_component.InputDim());
  AffineComponent *ans =
      dynamic_cast<AffineComponent*>(this->Copy());
  KALDI_ASSERT(ans != NULL);
  ans->linear_params_.MulRowsVec(next_component.scales_);
  ans->bias_params_.MulElements(next_component.scales_);

  return ans;
}

Component *AffineComponent::CollapseWithPrevious(
    const FixedAffineComponent &prev_component) const {
  // If at least one was non-updatable, make the whole non-updatable.
  FixedAffineComponent *ans =
      dynamic_cast<FixedAffineComponent*>(prev_component.Copy());
  KALDI_ASSERT(ans != NULL);

  ans->linear_params_.Resize(this->OutputDim(), prev_component.InputDim());
  ans->bias_params_ = this->bias_params_;

  ans->linear_params_.AddMatMat(1.0, this->linear_params_, kNoTrans,
                                prev_component.linear_params_, kNoTrans, 0.0);
  ans->bias_params_.AddMatVec(1.0, this->linear_params_, kNoTrans,
                              prev_component.bias_params_, 1.0);
  return ans;
}

RepeatedAffineComponent::RepeatedAffineComponent(const RepeatedAffineComponent & component) :
    UpdatableComponent(component),
    linear_params_(component.linear_params_),
    bias_params_(component.bias_params_),
    num_repeats_(component.num_repeats_) {}


void RepeatedAffineComponent::Scale(BaseFloat scale) {
  linear_params_.Scale(scale);
  bias_params_.Scale(scale);
}

void RepeatedAffineComponent::Add(BaseFloat alpha, const Component &other_in) {
  const RepeatedAffineComponent *other =
      dynamic_cast<const RepeatedAffineComponent *>(&other_in);
  KALDI_ASSERT(other != NULL);
  linear_params_.AddMat(alpha, other->linear_params_);
  bias_params_.AddVec(alpha, other->bias_params_);
}

void RepeatedAffineComponent::SetZero(bool treat_as_gradient) {
  if (treat_as_gradient) {
    learning_rate_ = 1.0;  // don't call SetLearningRate, that would apply the
                           // learning rate factor.
    is_gradient_ = true;
  }
  linear_params_.SetZero();
  bias_params_.SetZero();
}

void RepeatedAffineComponent::PerturbParams(BaseFloat stddev){
  CuMatrix<BaseFloat> temp_linear_params(linear_params_);
  temp_linear_params.SetRandn();
  linear_params_.AddMat(stddev, temp_linear_params);
  CuVector<BaseFloat> temp_bias_params(bias_params_);
  temp_bias_params.SetRandn();
  bias_params_.AddVec(stddev, temp_bias_params);
}

std::string RepeatedAffineComponent::Info() const {
  std::ostringstream stream;
  stream << UpdatableComponent::Info()
         << ", num-repeats=" << num_repeats_;
  PrintParameterStats(stream, "linear-params", linear_params_);
  PrintParameterStats(stream, "bias", bias_params_, true);
  return stream.str();
}

Component* RepeatedAffineComponent::Copy() const {
  RepeatedAffineComponent *ans = new RepeatedAffineComponent(*this);
  return ans;
}

BaseFloat RepeatedAffineComponent::DotProduct(const UpdatableComponent &other_in) const {
  const RepeatedAffineComponent *other =
      dynamic_cast<const RepeatedAffineComponent*>(&other_in);
  return TraceMatMat(linear_params_, other->linear_params_, kTrans)
                     + VecVec(bias_params_, other->bias_params_);
}

void RepeatedAffineComponent::Init(int32 input_dim, int32 output_dim, int32 num_repeats,
                                   BaseFloat param_stddev, BaseFloat bias_mean,
                                   BaseFloat bias_stddev) {
  KALDI_ASSERT(input_dim % num_repeats == 0 && output_dim % num_repeats == 0);
  linear_params_.Resize(output_dim / num_repeats, input_dim / num_repeats);
  bias_params_.Resize(output_dim / num_repeats);
  num_repeats_ = num_repeats;
  KALDI_ASSERT(output_dim > 0 && input_dim > 0 && param_stddev >= 0.0);
  linear_params_.SetRandn(); // sets to random normally distributed noise.
  linear_params_.Scale(param_stddev);
  bias_params_.SetRandn();
  bias_params_.Scale(bias_stddev);
  bias_params_.Add(bias_mean);
  SetNaturalGradientConfigs();
}


void RepeatedAffineComponent::InitFromConfig(ConfigLine *cfl) {
  bool ok = true;
  int32 num_repeats = num_repeats_;
  int32 input_dim = -1, output_dim = -1;
  InitLearningRatesFromConfig(cfl);
  ok = cfl->GetValue("num-repeats", &num_repeats) && ok;
  ok = cfl->GetValue("input-dim", &input_dim) && ok;
  ok = cfl->GetValue("output-dim", &output_dim) && ok;
  KALDI_ASSERT(input_dim % num_repeats == 0 &&
               "num-repeats must divide input-dim");
  KALDI_ASSERT(output_dim % num_repeats == 0 &&
               "num-repeats must divide output-dim");
  BaseFloat param_stddev = 1.0 / std::sqrt(input_dim / num_repeats),
      bias_mean = 0.0, bias_stddev = 0.0;
  cfl->GetValue("param-stddev", &param_stddev);
  cfl->GetValue("bias-mean", &bias_mean);
  cfl->GetValue("bias-stddev", &bias_stddev);
  Init(input_dim, output_dim,
       num_repeats, param_stddev, bias_mean, bias_stddev);
  if (cfl->HasUnusedValues())
    KALDI_ERR << "Could not process these elements in initializer: "
	          << cfl->UnusedValues();
  if (!ok)
    KALDI_ERR << "Bad initializer " << cfl->WholeLine();
}

void RepeatedAffineComponent::Propagate(const ComponentPrecomputedIndexes *indexes,
                                        const CuMatrixBase<BaseFloat> &in,
                                        CuMatrixBase<BaseFloat> *out) const {
  // we gave the kInputContiguous and kOutputContiguous flags-- check that they
  // are honored.
  KALDI_ASSERT(in.NumCols() == in.Stride() &&
               out->NumCols() == out->Stride() &&
               out->NumRows() == in.NumRows());

  int32 num_repeats = num_repeats_,
      num_rows = in.NumRows(),
      block_dim_out = linear_params_.NumRows(),
      block_dim_in = linear_params_.NumCols();

  CuSubMatrix<BaseFloat> in_reshaped(in.Data(), num_rows * num_repeats,
                                     block_dim_in, block_dim_in),
      out_reshaped(out->Data(), num_rows * num_repeats,
                   block_dim_out, block_dim_out);

  out_reshaped.CopyRowsFromVec(bias_params_);

  out_reshaped.AddMatMat(1.0, in_reshaped, kNoTrans,
                         linear_params_, kTrans, 1.0);
}

void RepeatedAffineComponent::Backprop(const std::string &debug_info,
                                       const ComponentPrecomputedIndexes *indexes,
                                       const CuMatrixBase<BaseFloat> &in_value,
                                       const CuMatrixBase<BaseFloat> &, // out_value
                                       const CuMatrixBase<BaseFloat> &out_deriv,
                                       Component *to_update_in,
                                       CuMatrixBase<BaseFloat> *in_deriv) const {
  KALDI_ASSERT(out_deriv.NumCols() == out_deriv.Stride() &&
       (in_value.NumCols() == 0 || in_value.NumCols() == in_value.Stride()) &&
               (!in_deriv || in_deriv->NumCols() == in_deriv->Stride()));

  RepeatedAffineComponent *to_update = dynamic_cast<RepeatedAffineComponent*>(
      to_update_in);

  // Propagate the derivative back to the input.
  // add with coefficient 1.0 since property kBackpropAdds is true.
  // If we wanted to add with coefficient 0.0 we'd need to zero the
  // in_deriv, in case of infinities.
  if (in_deriv) {
    int32 num_repeats = num_repeats_,
        num_rows = out_deriv.NumRows(),
        block_dim_out = linear_params_.NumRows(),
        block_dim_in = linear_params_.NumCols();

    CuSubMatrix<BaseFloat> in_deriv_reshaped(in_deriv->Data(),
                                             num_rows * num_repeats,
                                             block_dim_in, block_dim_in),
        out_deriv_reshaped(out_deriv.Data(),
                           num_rows * num_repeats,
                           block_dim_out, block_dim_out);
    in_deriv_reshaped.AddMatMat(1.0, out_deriv_reshaped, kNoTrans,
                                linear_params_, kNoTrans, 1.0);
  }

  // Next update the model (must do this 2nd so the derivatives we propagate are
  // accurate, in case this == to_update_in.)
  if (to_update != NULL)
    to_update->Update(in_value, out_deriv);
}

void RepeatedAffineComponent::Update(const CuMatrixBase<BaseFloat> &in_value,
                                     const CuMatrixBase<BaseFloat> &out_deriv) {
  KALDI_ASSERT(out_deriv.NumCols() == out_deriv.Stride() &&
               in_value.NumCols() == in_value.Stride() &&
               in_value.NumRows() == out_deriv.NumRows());


    int32 num_repeats = num_repeats_,
        num_rows = in_value.NumRows(),
        block_dim_out = linear_params_.NumRows(),
        block_dim_in = linear_params_.NumCols();

    CuSubMatrix<BaseFloat> in_value_reshaped(in_value.Data(),
                                             num_rows * num_repeats,
                                             block_dim_in, block_dim_in),
        out_deriv_reshaped(out_deriv.Data(),
                           num_rows * num_repeats,
                           block_dim_out, block_dim_out);


  linear_params_.AddMatMat(learning_rate_, out_deriv_reshaped, kTrans,
                           in_value_reshaped, kNoTrans, 1.0);
  bias_params_.AddRowSumMat(learning_rate_,
                            out_deriv_reshaped);
}

void RepeatedAffineComponent::Read(std::istream &is, bool binary) {
  // This Read function also works for NaturalGradientRepeatedAffineComponent.
  ReadUpdatableCommon(is, binary);  // read opening tag and learning rate.
  ExpectToken(is, binary, "<NumRepeats>");
  ReadBasicType(is, binary, &num_repeats_);
  ExpectToken(is, binary, "<LinearParams>");
  linear_params_.Read(is, binary);
  ExpectToken(is, binary, "<BiasParams>");
  bias_params_.Read(is, binary);
  ExpectToken(is, binary, "<IsGradient>");
  ReadBasicType(is, binary, &is_gradient_);
  ExpectToken(is, binary, std::string("</") + Type() + std::string(">"));
  SetNaturalGradientConfigs();
}

void RepeatedAffineComponent::Write(std::ostream &os, bool binary) const {
  // This Write function also works for NaturalGradientRepeatedAffineComponent.
  WriteUpdatableCommon(os, binary);  // Write opening tag and learning rate
  WriteToken(os, binary, "<NumRepeats>");
  WriteBasicType(os, binary, num_repeats_);
  WriteToken(os, binary, "<LinearParams>");
  linear_params_.Write(os, binary);
  WriteToken(os, binary, "<BiasParams>");
  bias_params_.Write(os, binary);
  WriteToken(os, binary, "<IsGradient>");
  WriteBasicType(os, binary, is_gradient_);
  // write closing token.
  WriteToken(os, binary, std::string("</") + Type() + std::string(">"));
}

int32 RepeatedAffineComponent::NumParameters() const {
  // Note: unlike AffineComponent, InputDim() & OutputDim() are not used here and below,
  // for they are multipled by num_repeats_.
  return linear_params_.NumCols() * linear_params_.NumRows() + bias_params_.Dim();
}

void RepeatedAffineComponent::Vectorize(VectorBase<BaseFloat> *params) const {
  KALDI_ASSERT(params->Dim() == this->NumParameters());
  params->Range(0, linear_params_.NumCols() * linear_params_.NumRows()).CopyRowsFromMat(linear_params_);
  params->Range(linear_params_.NumCols() * linear_params_.NumRows(),
                bias_params_.Dim()).CopyFromVec(bias_params_);
}

void RepeatedAffineComponent::UnVectorize(const VectorBase<BaseFloat> &params) {
  KALDI_ASSERT(params.Dim() == this->NumParameters());
  linear_params_.CopyRowsFromVec(params.Range(0, linear_params_.NumCols() * linear_params_.NumRows()));
  bias_params_.CopyFromVec(params.Range(linear_params_.NumCols() * linear_params_.NumRows(),
                                        bias_params_.Dim()));
}

void NaturalGradientRepeatedAffineComponent::SetNaturalGradientConfigs() {
  int32 rank_in = 40;
  int32 input_dim = linear_params_.NumCols();
  if (rank_in > input_dim / 2)
    rank_in = input_dim / 2;
  if (rank_in < 1)
    rank_in = 1;
  preconditioner_in_.SetRank(rank_in);
  preconditioner_in_.SetUpdatePeriod(4);
}

NaturalGradientRepeatedAffineComponent::NaturalGradientRepeatedAffineComponent(
    const NaturalGradientRepeatedAffineComponent &other):
    RepeatedAffineComponent(other),
    preconditioner_in_(other.preconditioner_in_) { }

// virtual
Component* NaturalGradientRepeatedAffineComponent::Copy() const {
  return new NaturalGradientRepeatedAffineComponent(*this);
}

void NaturalGradientRepeatedAffineComponent::Update(
    const CuMatrixBase<BaseFloat> &in_value,
    const CuMatrixBase<BaseFloat> &out_deriv) {
  KALDI_ASSERT(out_deriv.NumCols() == out_deriv.Stride() &&
               in_value.NumCols() == in_value.Stride() &&
               in_value.NumRows() == out_deriv.NumRows());

  int32 num_repeats = num_repeats_,
      num_rows = in_value.NumRows(),
      block_dim_out = linear_params_.NumRows(),
      block_dim_in = linear_params_.NumCols();

  CuSubMatrix<BaseFloat> in_value_reshaped(in_value.Data(),
                                           num_rows * num_repeats,
                                           block_dim_in, block_dim_in),
        out_deriv_reshaped(out_deriv.Data(),
                           num_rows * num_repeats,
                           block_dim_out, block_dim_out);

  CuVector<BaseFloat> bias_deriv(block_dim_out);
  bias_deriv.AddRowSumMat(1.0, out_deriv_reshaped);

  CuMatrix<BaseFloat> deriv(block_dim_out,
                            block_dim_in + 1);
  deriv.ColRange(0, block_dim_in).AddMatMat(
      1.0, out_deriv_reshaped, kTrans,
      in_value_reshaped, kNoTrans, 1.0);
  deriv.CopyColFromVec(bias_deriv, block_dim_in);

  BaseFloat scale = 1.0;
  if (!is_gradient_) {
    try {
      // Only apply the preconditioning/natural-gradient if we're not computing
      // the exact gradient.
      preconditioner_in_.PreconditionDirections(&deriv, NULL, &scale);
    } catch (...) {
      int32 num_bad_rows = 0;
      for (int32 i = 0; i < out_deriv.NumRows(); i++) {
        BaseFloat f = out_deriv.Row(i).Sum();
        if (!(f - f == 0)) num_bad_rows++;
      }
      KALDI_ERR << "Preonditioning failed, in_value sum is "
                << in_value.Sum() << ", out_deriv sum is " << out_deriv.Sum()
                << ", out_deriv has " << num_bad_rows << " bad rows.";
    }
  }
  linear_params_.AddMat(learning_rate_ * scale,
                        deriv.ColRange(0, block_dim_in));
  bias_deriv.CopyColFromMat(deriv, block_dim_in);
  bias_params_.AddVec(learning_rate_ * scale, bias_deriv);
}

BlockAffineComponent::BlockAffineComponent(const BlockAffineComponent &other) :
  UpdatableComponent(other),
  linear_params_(other.linear_params_),
  bias_params_(other.bias_params_),
  num_blocks_(other.num_blocks_) {}

BlockAffineComponent::BlockAffineComponent(const RepeatedAffineComponent &rac) :
  UpdatableComponent(rac),
  linear_params_(rac.num_repeats_ * rac.linear_params_.NumRows(),
                 rac.linear_params_.NumCols(), kUndefined),
  bias_params_(rac.num_repeats_ * rac.linear_params_.NumRows(), kUndefined),
  num_blocks_(rac.num_repeats_) {
  // copy rac's linear_params_ and bias_params_ to this.
  int32 num_rows_in_block = rac.linear_params_.NumRows();
  for(int32 block_counter = 0; block_counter < num_blocks_; block_counter++) {
    int32 row_offset = block_counter * num_rows_in_block;
    CuSubMatrix<BaseFloat> block = this->linear_params_.RowRange(row_offset,
                                                                 num_rows_in_block);
    block.CopyFromMat(rac.linear_params_);
    CuSubVector<BaseFloat> block_bias = this->bias_params_.Range(row_offset,
                                                                 num_rows_in_block);
    block_bias.CopyFromVec(rac.bias_params_);
  }
}

Component* BlockAffineComponent::Copy() const {
  BlockAffineComponent *ans = new BlockAffineComponent(*this);
  return ans;
}

std::string BlockAffineComponent::Info() const {
  std::ostringstream stream;
  stream << UpdatableComponent::Info()
         << ", num-blocks=" << num_blocks_;
  PrintParameterStats(stream, "linear-params", linear_params_);
  PrintParameterStats(stream, "bias", bias_params_, true);
  return stream.str();
}

void BlockAffineComponent::Init(int32 input_dim,
                                int32 output_dim, int32 num_blocks,
                                BaseFloat param_stddev, BaseFloat bias_mean,
                                BaseFloat bias_stddev) {
  KALDI_ASSERT(input_dim > 0 && output_dim > 0 && num_blocks >= 1);
  KALDI_ASSERT(output_dim % num_blocks == 0 && input_dim % num_blocks == 0);
  const int32 num_columns_per_block = input_dim / num_blocks;
  linear_params_.Resize(output_dim, num_columns_per_block);
  bias_params_.Resize(output_dim);
  KALDI_ASSERT(param_stddev >= 0.0 && bias_stddev >= 0.0);
  linear_params_.SetRandn();
  linear_params_.Scale(param_stddev);
  bias_params_.SetRandn();
  bias_params_.Scale(bias_stddev);
  bias_params_.Add(bias_mean);
  num_blocks_ = num_blocks;
}

void BlockAffineComponent::InitFromConfig(ConfigLine *cfl) {
  int32 input_dim = -1, output_dim = -1, num_blocks = -1;
  if(!cfl->GetValue("input-dim", &input_dim) ||
     !cfl->GetValue("output-dim", &output_dim) ||
     !cfl->GetValue("num-blocks", &num_blocks))
    KALDI_ERR << "Invalid initializer for layer of type "
              << Type() << ": \"" << cfl->WholeLine() << "\"";
  InitLearningRatesFromConfig(cfl);
  BaseFloat param_stddev = 1.0 / std::sqrt(input_dim / num_blocks),
      bias_mean = 0.0, bias_stddev = 1.0;
  cfl->GetValue("param-stddev", &param_stddev);
  cfl->GetValue("bias-stddev", &bias_stddev);
  cfl->GetValue("bias-mean", &bias_mean);

  if (cfl->HasUnusedValues())
    KALDI_ERR << "Invalid initializer for layer of type "
              << Type() << ": \"" << cfl->WholeLine() << "\"";

  Init(input_dim, output_dim, num_blocks,
       param_stddev, bias_mean, bias_stddev);
}

void BlockAffineComponent::Propagate(const ComponentPrecomputedIndexes *indexes,
                                     const CuMatrixBase<BaseFloat> &in,
                                     CuMatrixBase<BaseFloat> *out) const {
  out->CopyRowsFromVec(bias_params_);
  // block_dimension is both the number of columns, and the number of rows,
  // of a block.
  int32 num_rows_in_block = linear_params_.NumRows() / num_blocks_;
  int32 num_cols_in_block = linear_params_.NumCols();
  std::vector<CuSubMatrix<BaseFloat> *> in_batch, out_batch,
    linear_params_batch;
  for(int block_counter = 0; block_counter < num_blocks_; block_counter++) {
    CuSubMatrix<BaseFloat> *in_block =
      new CuSubMatrix<BaseFloat>(in.ColRange(block_counter * num_cols_in_block,
                                   num_cols_in_block));
    in_batch.push_back(in_block);

    CuSubMatrix<BaseFloat> *out_block =
      new CuSubMatrix<BaseFloat>(out->ColRange(block_counter * num_rows_in_block,
                                    num_rows_in_block));
    out_batch.push_back(out_block);

    CuSubMatrix<BaseFloat> *linear_params_block =
      new CuSubMatrix<BaseFloat>(linear_params_.RowRange(block_counter * num_rows_in_block,
                                              num_rows_in_block));
    linear_params_batch.push_back(linear_params_block);
  }
  AddMatMatBatched<BaseFloat>(1.0, out_batch, in_batch, kNoTrans,
                              linear_params_batch, kTrans, 1.0);

  DeletePointers(&in_batch);
  DeletePointers(&out_batch);
  DeletePointers(&linear_params_batch);
}

void BlockAffineComponent::Backprop(const std::string &debug_info,
                                    const ComponentPrecomputedIndexes *indexes,
                                    const CuMatrixBase<BaseFloat> &in_value,
                                    const CuMatrixBase<BaseFloat> &, // out_value
                                    const CuMatrixBase<BaseFloat> &out_deriv,
                                    Component *to_update_in,
                                    CuMatrixBase<BaseFloat> *in_deriv) const {
  BlockAffineComponent *to_update = dynamic_cast<BlockAffineComponent*>(to_update_in);

  const int32 num_rows_in_block = linear_params_.NumRows() / num_blocks_;
  const int32 num_cols_in_block = linear_params_.NumCols();

  // Propagate the derivative back to the input.
  // add with coefficient 1.0 since property kBackpropAdds is true.
  // If we wanted to add with coefficient 0.0 we'd need to zero the
  // in_deriv, in case of infinities.
  if (in_deriv) {
    std::vector<CuSubMatrix<BaseFloat> *> in_deriv_batch, out_deriv_batch, linear_params_batch;

    for(int block_counter = 0; block_counter < num_blocks_; block_counter++) {
      CuSubMatrix<BaseFloat> *in_deriv_block =
        new CuSubMatrix<BaseFloat>(in_deriv->ColRange(block_counter * num_cols_in_block,
                                                      num_cols_in_block));
      in_deriv_batch.push_back(in_deriv_block);

      CuSubMatrix<BaseFloat> *out_deriv_block =
        new CuSubMatrix<BaseFloat>(out_deriv.ColRange(block_counter * num_rows_in_block,
                                                       num_rows_in_block));
      out_deriv_batch.push_back(out_deriv_block);

      CuSubMatrix<BaseFloat> *linear_params_block =
        new CuSubMatrix<BaseFloat>(linear_params_.RowRange(block_counter * num_rows_in_block,
                                                          num_rows_in_block));
      linear_params_batch.push_back(linear_params_block);
    }

    AddMatMatBatched<BaseFloat>(1.0, in_deriv_batch, out_deriv_batch, kNoTrans,
                                linear_params_batch, kNoTrans, 1.0);

    DeletePointers(&in_deriv_batch);
    DeletePointers(&out_deriv_batch);
    DeletePointers(&linear_params_batch);
  }

  if (to_update != NULL) {

    { // linear params update

      std::vector<CuSubMatrix<BaseFloat> *> in_value_batch,
        out_deriv_batch, linear_params_batch;

      for (int block_counter = 0; block_counter < num_blocks_; block_counter++) {
        CuSubMatrix<BaseFloat> *in_value_block =
          new CuSubMatrix<BaseFloat>(in_value.ColRange(block_counter * num_cols_in_block,
                                                       num_cols_in_block));
        in_value_batch.push_back(in_value_block);

        CuSubMatrix<BaseFloat> *out_deriv_block =
          new CuSubMatrix<BaseFloat>(out_deriv.ColRange(block_counter * num_rows_in_block,
                                                        num_rows_in_block));
        out_deriv_batch.push_back(out_deriv_block);

        CuSubMatrix<BaseFloat> *linear_params_block =
          new CuSubMatrix<BaseFloat>(to_update->linear_params_.RowRange(block_counter * num_rows_in_block,
                                                                        num_rows_in_block));
        linear_params_batch.push_back(linear_params_block);
      }

      AddMatMatBatched<BaseFloat>(to_update->learning_rate_,
                                  linear_params_batch,
                                  out_deriv_batch, kTrans,
                                  in_value_batch, kNoTrans, 1.0);

      DeletePointers(&in_value_batch);
      DeletePointers(&out_deriv_batch);
      DeletePointers(&linear_params_batch);
    } // end linear params update

    { // bias update
      to_update->bias_params_.AddRowSumMat(to_update->learning_rate_,
                                           out_deriv, 1.0);
    } // end bias update
  }
}

void BlockAffineComponent::Scale(BaseFloat scale) {
  linear_params_.Scale(scale);
  bias_params_.Scale(scale);
}

void BlockAffineComponent::Add(BaseFloat alpha, const Component &other_in) {
  const BlockAffineComponent *other =
    dynamic_cast<const BlockAffineComponent *>(&other_in);
  KALDI_ASSERT(other != NULL);
  linear_params_.AddMat(alpha, other->linear_params_);
  bias_params_.AddVec(alpha, other->bias_params_);
}

void BlockAffineComponent::SetZero(bool treat_as_gradient) {
  if (treat_as_gradient) {
    learning_rate_ = 1.0;  // don't call SetLearningRate, that would apply the
                           // learning rate factor.
    is_gradient_ = true;
  }
  linear_params_.SetZero();
  bias_params_.SetZero();
}

void BlockAffineComponent::PerturbParams(BaseFloat stddev) {
  CuMatrix<BaseFloat> temp_linear_params(linear_params_);
  temp_linear_params.SetRandn();
  linear_params_.AddMat(stddev, temp_linear_params);

  CuVector<BaseFloat> temp_bias_params(bias_params_);
  temp_bias_params.SetRandn();
  bias_params_.AddVec(stddev, temp_bias_params);
}

BaseFloat BlockAffineComponent::DotProduct(const UpdatableComponent &other_in) const {
  const BlockAffineComponent *other =
    dynamic_cast<const BlockAffineComponent*>(&other_in);
  return TraceMatMat(linear_params_, other->linear_params_, kTrans) +
    VecVec(bias_params_, other->bias_params_);
}

void BlockAffineComponent::Read(std::istream &is, bool binary) {
  ReadUpdatableCommon(is, binary);  // read opening tag and learning rate.
  ExpectToken(is, binary, "<NumBlocks>");
  ReadBasicType(is, binary, &num_blocks_);
  ExpectToken(is, binary, "<LinearParams>");
  linear_params_.Read(is, binary);
  ExpectToken(is, binary, "<BiasParams>");
  bias_params_.Read(is, binary);
  ExpectToken(is, binary, "<IsGradient>");
  ReadBasicType(is, binary, &is_gradient_);
  ExpectToken(is, binary, "</BlockAffineComponent>");
}

void BlockAffineComponent::Write(std::ostream &os, bool binary) const {
  WriteUpdatableCommon(os, binary);  // Write opening tag and learning rate
  WriteToken(os, binary, "<NumBlocks>");
  WriteBasicType(os, binary, num_blocks_);
  WriteToken(os, binary, "<LinearParams>");
  linear_params_.Write(os, binary);
  WriteToken(os, binary, "<BiasParams>");
  bias_params_.Write(os, binary);
  WriteToken(os, binary, "<IsGradient>");
  WriteBasicType(os, binary, is_gradient_);
  WriteToken(os, binary, "</BlockAffineComponent>");
}

int32 BlockAffineComponent::NumParameters() const {
  return linear_params_.NumCols() * linear_params_.NumRows() + bias_params_.Dim();
}

void BlockAffineComponent::Vectorize(VectorBase<BaseFloat> *params) const {
  KALDI_ASSERT(params->Dim() == this->NumParameters());
  int32 num_linear_params = linear_params_.NumCols() * linear_params_.NumRows();
  int32 num_bias_params = bias_params_.Dim();
  params->Range(0, num_linear_params).CopyRowsFromMat(linear_params_);
  params->Range(num_linear_params, num_bias_params).CopyFromVec(bias_params_);
}

void BlockAffineComponent::UnVectorize(const VectorBase<BaseFloat> &params) {
  KALDI_ASSERT(params.Dim() == this->NumParameters());
  int32 num_linear_params = linear_params_.NumCols() * linear_params_.NumRows();
  int32 num_bias_params = bias_params_.Dim();
  linear_params_.CopyRowsFromVec(params.Range(0, num_linear_params));
  bias_params_.CopyFromVec(params.Range(num_linear_params, num_bias_params));
}

void PerElementScaleComponent::Scale(BaseFloat scale) {
  scales_.Scale(scale);
}

void PerElementScaleComponent::Add(BaseFloat alpha,
                                   const Component &other_in) {
  const PerElementScaleComponent *other =
      dynamic_cast<const PerElementScaleComponent*>(&other_in);
  KALDI_ASSERT(other != NULL);
  scales_.AddVec(alpha, other->scales_);
}

PerElementScaleComponent::PerElementScaleComponent(
    const PerElementScaleComponent &component):
    UpdatableComponent(component),
    scales_(component.scales_) { }

void PerElementScaleComponent::SetZero(bool treat_as_gradient) {
  if (treat_as_gradient) {
    learning_rate_ = 1.0;  // don't call SetLearningRate, that would apply the
                           // learning rate factor.
    is_gradient_ = true;
  }
  scales_.SetZero();
}

void PerElementScaleComponent::PerturbParams(BaseFloat stddev) {
  CuVector<BaseFloat> temp_scales(scales_.Dim(), kUndefined);
  temp_scales.SetRandn();
  scales_.AddVec(stddev, temp_scales);
}

std::string PerElementScaleComponent::Info() const {
  std::ostringstream stream;
  stream << UpdatableComponent::Info()
         << ", scales-min=" << scales_.Min()
         << ", scales-max=" << scales_.Max();
  PrintParameterStats(stream, "scales", scales_, true);
  return stream.str();
}

Component* PerElementScaleComponent::Copy() const {
  PerElementScaleComponent *ans = new PerElementScaleComponent();
  ans->learning_rate_ = learning_rate_;
  ans->scales_ = scales_;
  ans->is_gradient_ = is_gradient_;
  return ans;
}

BaseFloat PerElementScaleComponent::DotProduct(
    const UpdatableComponent &other_in) const {
  const PerElementScaleComponent *other =
      dynamic_cast<const PerElementScaleComponent*>(&other_in);
  return VecVec(scales_, other->scales_);
}

void PerElementScaleComponent::Init(int32 dim,
                                    BaseFloat param_mean,
                                    BaseFloat param_stddev) {
  KALDI_ASSERT(dim > 0 && param_stddev >= 0.0);
  scales_.Resize(dim);
  scales_.SetRandn();
  scales_.Scale(param_stddev);
  scales_.Add(param_mean);
}

void PerElementScaleComponent::Init(std::string vector_filename) {
  CuVector<BaseFloat> vec;
  ReadKaldiObject(vector_filename, &vec); // will abort on failure.
  scales_.Resize(vec.Dim());
  scales_.CopyFromVec(vec);
}

void PerElementScaleComponent::InitFromConfig(ConfigLine *cfl) {
  std::string vector_filename;
  int32 dim = -1;
  InitLearningRatesFromConfig(cfl);
  if (cfl->GetValue("vector", &vector_filename)) {
    Init(vector_filename);
    if (cfl->GetValue("dim", &dim))
      KALDI_ASSERT(dim == InputDim() &&
                   "input-dim mismatch vs. vector.");
  } else {
    if(!cfl->GetValue("dim", &dim))
      KALDI_ERR << "'dim' not provided in the config line.";
    BaseFloat param_mean = 1.0, param_stddev = 0.0;
    cfl->GetValue("param-mean", &param_mean);
    cfl->GetValue("param-stddev", &param_stddev);
    Init(dim, param_mean, param_stddev);
  }
  if (cfl->HasUnusedValues())
    KALDI_ERR << "Could not process these elements in initializer: "
              << cfl->UnusedValues();
}

void PerElementScaleComponent::Propagate(
    const ComponentPrecomputedIndexes *indexes,
    const CuMatrixBase<BaseFloat> &in,
    CuMatrixBase<BaseFloat> *out) const {
  out->CopyFromMat(in);
  out->MulColsVec(scales_);
}

void PerElementScaleComponent::UpdateSimple(
    const CuMatrixBase<BaseFloat> &in_value,
    const CuMatrixBase<BaseFloat> &out_deriv) {
  scales_.AddDiagMatMat(learning_rate_, out_deriv, kTrans,
                        in_value, kNoTrans, 1.0);
}

void PerElementScaleComponent::Backprop(
    const std::string &debug_info,
    const ComponentPrecomputedIndexes *indexes,
    const CuMatrixBase<BaseFloat> &in_value,
    const CuMatrixBase<BaseFloat> &, // out_value
    const CuMatrixBase<BaseFloat> &out_deriv,
    Component *to_update_in,
    CuMatrixBase<BaseFloat> *in_deriv) const {
  PerElementScaleComponent *to_update =
      dynamic_cast<PerElementScaleComponent*>(to_update_in);

  if (in_deriv) {
    // Propagate the derivative back to the input.
    in_deriv->CopyFromMat(out_deriv);
    in_deriv->MulColsVec(scales_);
  }

  if (to_update != NULL) {
    // Next update the model (must do this 2nd so the derivatives we propagate
    // are accurate, in case this == to_update_in.)
    if (to_update->is_gradient_)
      to_update->UpdateSimple(in_value, out_deriv);
    else  // the call below is to a virtual function that may be re-implemented
      to_update->Update(debug_info, in_value, out_deriv);  // by child classes.
  }
}

void PerElementScaleComponent::Read(std::istream &is, bool binary) {
  ReadUpdatableCommon(is, binary);  // Read opening tag and learning rate.
  ExpectToken(is, binary, "<Params>");
  scales_.Read(is, binary);
  ExpectToken(is, binary, "<IsGradient>");
  ReadBasicType(is, binary, &is_gradient_);
  ExpectToken(is, binary, "</PerElementScaleComponent>");
}

void PerElementScaleComponent::Write(std::ostream &os, bool binary) const {
  WriteUpdatableCommon(os, binary);  // Write opening tag and learning rate.
  WriteToken(os, binary, "<Params>");
  scales_.Write(os, binary);
  WriteToken(os, binary, "<IsGradient>");
  WriteBasicType(os, binary, is_gradient_);
  WriteToken(os, binary, "</PerElementScaleComponent>");
}

int32 PerElementScaleComponent::NumParameters() const {
  return InputDim();
}

void PerElementScaleComponent::Vectorize(VectorBase<BaseFloat> *params) const {
  params->CopyFromVec(scales_);
}

void PerElementScaleComponent::UnVectorize(
    const VectorBase<BaseFloat> &params) {
  scales_.CopyFromVec(params);
}

void PerElementOffsetComponent::Scale(BaseFloat scale) {
  offsets_.Scale(scale);
}


void PerElementOffsetComponent::Add(BaseFloat alpha,
                                   const Component &other_in) {
  const PerElementOffsetComponent *other =
      dynamic_cast<const PerElementOffsetComponent*>(&other_in);
  KALDI_ASSERT(other != NULL);
  offsets_.AddVec(alpha, other->offsets_);
}

PerElementOffsetComponent::PerElementOffsetComponent(
    const PerElementOffsetComponent &component):
    UpdatableComponent(component),
    offsets_(component.offsets_) { }

void PerElementOffsetComponent::SetZero(bool treat_as_gradient) {
  if (treat_as_gradient) {
    learning_rate_ = 1.0;  // don't call SetLearningRate, that would apply the
                           // learning rate factor.
    is_gradient_ = true;
  }
  offsets_.SetZero();
}

void PerElementOffsetComponent::PerturbParams(BaseFloat stddev) {
  CuVector<BaseFloat> temp_offsets(offsets_.Dim(), kUndefined);
  temp_offsets.SetRandn();
  offsets_.AddVec(stddev, temp_offsets);
}

std::string PerElementOffsetComponent::Info() const {
  std::ostringstream stream;
  stream << UpdatableComponent::Info()
         << ", offsets-min=" << offsets_.Min()
         << ", offsets-max=" << offsets_.Max();
  PrintParameterStats(stream, "offsets", offsets_, true);
  return stream.str();
}

Component* PerElementOffsetComponent::Copy() const {
  PerElementOffsetComponent *ans = new PerElementOffsetComponent();
  ans->learning_rate_ = learning_rate_;
  ans->offsets_ = offsets_;
  ans->is_gradient_ = is_gradient_;
  return ans;
}

BaseFloat PerElementOffsetComponent::DotProduct(
    const UpdatableComponent &other_in) const {
  const PerElementOffsetComponent *other =
      dynamic_cast<const PerElementOffsetComponent*>(&other_in);
  return VecVec(offsets_, other->offsets_);
}

void PerElementOffsetComponent::Init(int32 dim,
                                     BaseFloat param_mean,
                                     BaseFloat param_stddev) {
  KALDI_ASSERT(dim > 0 && param_stddev >= 0.0);
  offsets_.Resize(dim);
  offsets_.SetRandn();
  offsets_.Scale(param_stddev);
  offsets_.Add(param_mean);
}

void PerElementOffsetComponent::Init(std::string vector_filename) {
  CuVector<BaseFloat> vec;
  ReadKaldiObject(vector_filename, &vec); // will abort on failure.
  offsets_.Resize(vec.Dim());
  offsets_.CopyFromVec(vec);
}

void PerElementOffsetComponent::InitFromConfig(ConfigLine *cfl) {
  std::string vector_filename;
  int32 dim = -1;
  InitLearningRatesFromConfig(cfl);
  if (cfl->GetValue("vector", &vector_filename)) {
    Init(vector_filename);
    if (cfl->GetValue("dim", &dim))
      KALDI_ASSERT(dim == InputDim() &&
                   "input-dim mismatch vs. vector.");
  } else {
    if(!cfl->GetValue("dim", &dim))
      KALDI_ERR << "'dim' not provided in the config line.";
    BaseFloat param_mean = 0.0, param_stddev = 0.0;
    cfl->GetValue("param-mean", &param_mean);
    cfl->GetValue("param-stddev", &param_stddev);
    Init(dim, param_mean, param_stddev);
  }
  if (cfl->HasUnusedValues())
    KALDI_ERR << "Could not process these elements in initializer: "
              << cfl->UnusedValues();
}

void PerElementOffsetComponent::Propagate(
    const ComponentPrecomputedIndexes *indexes,
    const CuMatrixBase<BaseFloat> &in,
    CuMatrixBase<BaseFloat> *out) const {
  out->CopyFromMat(in);
  out->AddVecToRows(1.0, offsets_);
}

void PerElementOffsetComponent::Backprop(
    const std::string &debug_info,
    const ComponentPrecomputedIndexes *indexes,
    const CuMatrixBase<BaseFloat> &, // in_value
    const CuMatrixBase<BaseFloat> &, // out_value
    const CuMatrixBase<BaseFloat> &out_deriv,
    Component *to_update_in,
    CuMatrixBase<BaseFloat> *in_deriv) const {
  PerElementOffsetComponent *to_update =
      dynamic_cast<PerElementOffsetComponent*>(to_update_in);

  if (in_deriv) {
    // Propagate the derivative back to the input.
    in_deriv->CopyFromMat(out_deriv);
  }

  if (to_update != NULL)
    to_update->offsets_.AddRowSumMat(to_update->learning_rate_, out_deriv);
}

void PerElementOffsetComponent::Read(std::istream &is, bool binary) {
  ReadUpdatableCommon(is, binary);  // Read opening tag and learning rate
  ExpectToken(is, binary, "<Offsets>");
  offsets_.Read(is, binary);
  ExpectToken(is, binary, "<IsGradient>");
  ReadBasicType(is, binary, &is_gradient_);
  ExpectToken(is, binary, "</PerElementOffsetComponent>");
}

void PerElementOffsetComponent::Write(std::ostream &os, bool binary) const {
  WriteUpdatableCommon(os, binary);  // Write opening tag and learning rate
  WriteToken(os, binary, "<Offsets>");
  offsets_.Write(os, binary);
  WriteToken(os, binary, "<IsGradient>");
  WriteBasicType(os, binary, is_gradient_);
  WriteToken(os, binary, "</PerElementOffsetComponent>");
}

int32 PerElementOffsetComponent::NumParameters() const {
  return InputDim();
}

void PerElementOffsetComponent::Vectorize(VectorBase<BaseFloat> *params) const {
  params->CopyFromVec(offsets_);
}

void PerElementOffsetComponent::UnVectorize(
    const VectorBase<BaseFloat> &params) {
  offsets_.CopyFromVec(params);
}

std::string ConstantFunctionComponent::Info() const {
  std::ostringstream stream;
  stream << Type() << ", input-dim=" << InputDim()
         << ", output-dim=" << OutputDim()
         << ", is-updatable=" << std::boolalpha << is_updatable_
         << ", use-natural-gradient=" << std::boolalpha
         << use_natural_gradient_;
  PrintParameterStats(stream, "output", output_, true);
  return stream.str();
}

ConstantFunctionComponent::ConstantFunctionComponent():
    input_dim_(-1), is_updatable_(true), use_natural_gradient_(true) { }

ConstantFunctionComponent::ConstantFunctionComponent(
    const ConstantFunctionComponent &other):
    input_dim_(other.input_dim_), output_(other.output_),
    is_updatable_(other.is_updatable_),
    use_natural_gradient_(other.use_natural_gradient_),
    preconditioner_(other.preconditioner_) { }

void ConstantFunctionComponent::Propagate(
    const ComponentPrecomputedIndexes *indexes,
    const CuMatrixBase<BaseFloat> &in,
    CuMatrixBase<BaseFloat> *out) const {
  out->CopyRowsFromVec(output_);
}

void ConstantFunctionComponent::Backprop(
    const std::string &debug_info,
    const ComponentPrecomputedIndexes *indexes,
    const CuMatrixBase<BaseFloat> &, // in_value
    const CuMatrixBase<BaseFloat> &, // out_value
    const CuMatrixBase<BaseFloat> &out_deriv,
    Component *to_update_in,
    CuMatrixBase<BaseFloat> *in_deriv) const {
  // we don't update in_deriv, since we set the flag
  // kBackpropAdds, and the output doesn't depend on the
  // input, so the input-derivative is zero.
  if (to_update_in) {
    ConstantFunctionComponent *to_update =
      dynamic_cast<ConstantFunctionComponent*>(to_update_in);
    if (to_update->is_updatable_) {
      // only do the update if the is_updatable_ flag is set.
      KALDI_ASSERT(to_update && to_update->is_updatable_);
      if (to_update->use_natural_gradient_ && !to_update->is_gradient_) {
        CuMatrix<BaseFloat> out_deriv_copy(out_deriv);
        BaseFloat scale = 1.0;
        to_update->preconditioner_.PreconditionDirections(&out_deriv_copy,
                                                          NULL, &scale);
        to_update->output_.AddRowSumMat(scale * to_update->learning_rate_,
                                        out_deriv_copy);
      } else {
        to_update->output_.AddRowSumMat(to_update->learning_rate_,
                                        out_deriv);
      }
    }
  }
}

void ConstantFunctionComponent::Read(std::istream &is, bool binary) {
  ExpectOneOrTwoTokens(is, binary, "<ConstantFunctionComponent>",
                       "<InputDim>");
  ReadBasicType(is, binary, &input_dim_);
  ExpectToken(is, binary, "<Output>");
  output_.Read(is, binary);
  ExpectToken(is, binary, "<IsUpdatable>");
  ReadBasicType(is, binary, &is_updatable_);
  ExpectToken(is, binary, "<UseNaturalGradient>");
  ReadBasicType(is, binary, &use_natural_gradient_);
  ExpectToken(is, binary, "</ConstantFunctionComponent>");
}

void ConstantFunctionComponent::Write(std::ostream &os, bool binary) const {
  WriteToken(os, binary, "<ConstantFunctionComponent>");
  WriteToken(os, binary, "<InputDim>");
  WriteBasicType(os, binary, input_dim_);
  WriteToken(os, binary, "<Output>");
  output_.Write(os, binary);
  WriteToken(os, binary, "<IsUpdatable>");
  WriteBasicType(os, binary, is_updatable_);
  WriteToken(os, binary, "<UseNaturalGradient>");
  WriteBasicType(os, binary, use_natural_gradient_);
  WriteToken(os, binary, "</ConstantFunctionComponent>");
}

Component* ConstantFunctionComponent::Copy() const {
  return new ConstantFunctionComponent(*this);
}

void ConstantFunctionComponent::Scale(BaseFloat scale) {
  if (is_updatable_)
    output_.Scale(scale);
}

void ConstantFunctionComponent::Add(BaseFloat alpha, const Component &other_in) {
  if (is_updatable_) {
    const ConstantFunctionComponent *other =
        dynamic_cast<const ConstantFunctionComponent*>(&other_in);
    KALDI_ASSERT(other != NULL);
    output_.AddVec(alpha, other->output_);
  }
}

void ConstantFunctionComponent::SetZero(bool treat_as_gradient) {
  if (treat_as_gradient) {
    learning_rate_ = 1.0;
    is_gradient_ = true;
  }
  output_.SetZero();
}

void ConstantFunctionComponent::PerturbParams(BaseFloat stddev) {
  CuVector<BaseFloat> temp_output(output_.Dim(), kUndefined);
  temp_output.SetRandn();
  output_.AddVec(stddev, temp_output);
}

BaseFloat ConstantFunctionComponent::DotProduct(
    const UpdatableComponent &other_in) const {
  KALDI_ASSERT(is_updatable_);
  const ConstantFunctionComponent *other =
      dynamic_cast<const ConstantFunctionComponent*>(&other_in);
  KALDI_ASSERT(other != NULL);
  return VecVec(output_, other->output_);
}

void ConstantFunctionComponent::InitFromConfig(ConfigLine *cfl) {
  int32 output_dim = 0;
  InitLearningRatesFromConfig(cfl);
  bool ok = cfl->GetValue("output-dim", &output_dim) &&
      cfl->GetValue("input-dim", &input_dim_);
  cfl->GetValue("is-updatable", &is_updatable_);
  cfl->GetValue("use-natural-gradient", &use_natural_gradient_);
  BaseFloat output_mean = 0.0, output_stddev = 0.0;
  cfl->GetValue("output-mean", &output_mean);
  cfl->GetValue("output-stddev", &output_stddev);
  if (!ok || cfl->HasUnusedValues() || input_dim_ <= 0 ||
      output_dim <= 0) {
    KALDI_ERR << "Bad initializer " << cfl->WholeLine();
  }
  Vector<BaseFloat> output(output_dim);
  output.SetRandn();
  output.Scale(output_stddev);
  output.Add(output_mean);
  output_ = output;
}

int32 ConstantFunctionComponent::NumParameters() const {
  KALDI_ASSERT(is_updatable_);
  return output_.Dim();
}

void ConstantFunctionComponent::Vectorize(VectorBase<BaseFloat> *params) const {
  params->CopyFromVec(output_);
}

void ConstantFunctionComponent::UnVectorize(const VectorBase<BaseFloat> &params) {
  output_.CopyFromVec(params);
}


NaturalGradientAffineComponent::NaturalGradientAffineComponent():
    max_change_per_sample_(0.0),
    update_count_(0.0), active_scaling_count_(0.0),
    max_change_scale_stats_(0.0) { }

// virtual
void NaturalGradientAffineComponent::Resize(
    int32 input_dim, int32 output_dim) {
  KALDI_ASSERT(input_dim > 1 && output_dim > 1);
  if (rank_in_ >= input_dim) rank_in_ = input_dim - 1;
  if (rank_out_ >= output_dim) rank_out_ = output_dim - 1;
  bias_params_.Resize(output_dim);
  linear_params_.Resize(output_dim, input_dim);
  OnlineNaturalGradient temp;
  preconditioner_in_ = temp;
  preconditioner_out_ = temp;
  SetNaturalGradientConfigs();
}


void NaturalGradientAffineComponent::Read(std::istream &is, bool binary) {
  ReadUpdatableCommon(is, binary);  // Read the opening tag and learning rate
  ExpectToken(is, binary, "<LinearParams>");
  linear_params_.Read(is, binary);
  ExpectToken(is, binary, "<BiasParams>");
  bias_params_.Read(is, binary);
  ExpectToken(is, binary, "<RankIn>");
  ReadBasicType(is, binary, &rank_in_);
  ExpectToken(is, binary, "<RankOut>");
  ReadBasicType(is, binary, &rank_out_);
  ExpectToken(is, binary, "<UpdatePeriod>");
  ReadBasicType(is, binary, &update_period_);
  ExpectToken(is, binary, "<NumSamplesHistory>");
  ReadBasicType(is, binary, &num_samples_history_);
  ExpectToken(is, binary, "<Alpha>");
  ReadBasicType(is, binary, &alpha_);
  ExpectToken(is, binary, "<MaxChangePerSample>");
  ReadBasicType(is, binary, &max_change_per_sample_);
  ExpectToken(is, binary, "<IsGradient>");
  ReadBasicType(is, binary, &is_gradient_);
  std::string token;
  ReadToken(is, binary, &token);
  if (token == "<UpdateCount>") {
    ReadBasicType(is, binary, &update_count_);
    ExpectToken(is, binary, "<ActiveScalingCount>");
    ReadBasicType(is, binary, &active_scaling_count_);
    ExpectToken(is, binary, "<MaxChangeScaleStats>");
    ReadBasicType(is, binary, &max_change_scale_stats_);
    ReadToken(is, binary, &token);
  }
  if (token != "<NaturalGradientAffineComponent>" &&
      token != "</NaturalGradientAffineComponent>")
    KALDI_ERR << "Expected <NaturalGradientAffineComponent> or "
              << "</NaturalGradientAffineComponent>, got " << token;
  SetNaturalGradientConfigs();
}

void NaturalGradientAffineComponent::InitFromConfig(ConfigLine *cfl) {
  bool ok = true;
  std::string matrix_filename;
  BaseFloat num_samples_history = 2000.0, alpha = 4.0,
      max_change_per_sample = 0.0;
  int32 input_dim = -1, output_dim = -1, rank_in = 20, rank_out = 80,
      update_period = 4;
  InitLearningRatesFromConfig(cfl);
  cfl->GetValue("num-samples-history", &num_samples_history);
  cfl->GetValue("alpha", &alpha);
  cfl->GetValue("max-change-per-sample", &max_change_per_sample);
  cfl->GetValue("rank-in", &rank_in);
  cfl->GetValue("rank-out", &rank_out);
  cfl->GetValue("update-period", &update_period);

  if (cfl->GetValue("matrix", &matrix_filename)) {
    Init(rank_in, rank_out, update_period,
         num_samples_history, alpha, max_change_per_sample,
         matrix_filename);
    if (cfl->GetValue("input-dim", &input_dim))
      KALDI_ASSERT(input_dim == InputDim() &&
                   "input-dim mismatch vs. matrix.");
    if (cfl->GetValue("output-dim", &output_dim))
      KALDI_ASSERT(output_dim == OutputDim() &&
                   "output-dim mismatch vs. matrix.");
  } else {
    ok = ok && cfl->GetValue("input-dim", &input_dim);
    ok = ok && cfl->GetValue("output-dim", &output_dim);
    BaseFloat param_stddev = 1.0 / std::sqrt(input_dim),
        bias_stddev = 1.0, bias_mean = 0.0;
    cfl->GetValue("param-stddev", &param_stddev);
    cfl->GetValue("bias-stddev", &bias_stddev);
    cfl->GetValue("bias-mean", &bias_mean);
    Init(input_dim, output_dim, param_stddev,
         bias_stddev, bias_mean, rank_in, rank_out, update_period,
         num_samples_history, alpha, max_change_per_sample);
  }
  if (cfl->HasUnusedValues())
    KALDI_ERR << "Could not process these elements in initializer: "
              << cfl->UnusedValues();
  if (!ok)
    KALDI_ERR << "Bad initializer " << cfl->WholeLine();
}

void NaturalGradientAffineComponent::SetNaturalGradientConfigs() {
  preconditioner_in_.SetRank(rank_in_);
  preconditioner_in_.SetNumSamplesHistory(num_samples_history_);
  preconditioner_in_.SetAlpha(alpha_);
  preconditioner_in_.SetUpdatePeriod(update_period_);
  preconditioner_out_.SetRank(rank_out_);
  preconditioner_out_.SetNumSamplesHistory(num_samples_history_);
  preconditioner_out_.SetAlpha(alpha_);
  preconditioner_out_.SetUpdatePeriod(update_period_);
}

void NaturalGradientAffineComponent::Init(
    int32 rank_in, int32 rank_out,
    int32 update_period, BaseFloat num_samples_history, BaseFloat alpha,
    BaseFloat max_change_per_sample,
    std::string matrix_filename) {
  rank_in_ = rank_in;
  rank_out_ = rank_out;
  update_period_ = update_period;
  num_samples_history_ = num_samples_history;
  alpha_ = alpha;
  SetNaturalGradientConfigs();
  KALDI_ASSERT(max_change_per_sample >= 0.0);
  max_change_per_sample_ = max_change_per_sample;
  CuMatrix<BaseFloat> mat;
  ReadKaldiObject(matrix_filename, &mat); // will abort on failure.
  KALDI_ASSERT(mat.NumCols() >= 2);
  int32 input_dim = mat.NumCols() - 1, output_dim = mat.NumRows();
  linear_params_.Resize(output_dim, input_dim);
  bias_params_.Resize(output_dim);
  linear_params_.CopyFromMat(mat.Range(0, output_dim, 0, input_dim));
  bias_params_.CopyColFromMat(mat, input_dim);
  is_gradient_ = false;  // not configurable; there's no reason you'd want this
  update_count_ = 0.0;
  active_scaling_count_ = 0.0;
  max_change_scale_stats_ = 0.0;
}

void NaturalGradientAffineComponent::Init(
    int32 input_dim, int32 output_dim,
    BaseFloat param_stddev, BaseFloat bias_stddev, BaseFloat bias_mean,
    int32 rank_in, int32 rank_out, int32 update_period,
    BaseFloat num_samples_history, BaseFloat alpha,
    BaseFloat max_change_per_sample) {
  linear_params_.Resize(output_dim, input_dim);
  bias_params_.Resize(output_dim);
  KALDI_ASSERT(output_dim > 0 && input_dim > 0 && param_stddev >= 0.0 &&
               bias_stddev >= 0.0);
  linear_params_.SetRandn(); // sets to random normally distributed noise.
  linear_params_.Scale(param_stddev);
  bias_params_.SetRandn();
  bias_params_.Scale(bias_stddev);
  bias_params_.Add(bias_mean);
  rank_in_ = rank_in;
  rank_out_ = rank_out;
  update_period_ = update_period;
  num_samples_history_ = num_samples_history;
  alpha_ = alpha;
  SetNaturalGradientConfigs();
  if (max_change_per_sample > 0.0)
    KALDI_WARN << "You are setting a positive max_change_per_sample for "
               << "NaturalGradientAffineComponent. But the per-component "
               << "gradient clipping mechansim has been removed. Instead it's currently "
               << "done at the whole model level.";
  max_change_per_sample_ = max_change_per_sample;
  is_gradient_ = false;  // not configurable; there's no reason you'd want this
  update_count_ = 0.0;
  active_scaling_count_ = 0.0;
  max_change_scale_stats_ = 0.0;
}

void NaturalGradientAffineComponent::Write(std::ostream &os,
                                           bool binary) const {
  WriteUpdatableCommon(os, binary);  // Write the opening tag and learning rate
  WriteToken(os, binary, "<LinearParams>");
  linear_params_.Write(os, binary);
  WriteToken(os, binary, "<BiasParams>");
  bias_params_.Write(os, binary);
  WriteToken(os, binary, "<RankIn>");
  WriteBasicType(os, binary, rank_in_);
  WriteToken(os, binary, "<RankOut>");
  WriteBasicType(os, binary, rank_out_);
  WriteToken(os, binary, "<UpdatePeriod>");
  WriteBasicType(os, binary, update_period_);
  WriteToken(os, binary, "<NumSamplesHistory>");
  WriteBasicType(os, binary, num_samples_history_);
  WriteToken(os, binary, "<Alpha>");
  WriteBasicType(os, binary, alpha_);
  WriteToken(os, binary, "<MaxChangePerSample>");
  WriteBasicType(os, binary, max_change_per_sample_);
  WriteToken(os, binary, "<IsGradient>");
  WriteBasicType(os, binary, is_gradient_);
  WriteToken(os, binary, "<UpdateCount>");
  WriteBasicType(os, binary, update_count_);
  WriteToken(os, binary, "<ActiveScalingCount>");
  WriteBasicType(os, binary, active_scaling_count_);
  WriteToken(os, binary, "<MaxChangeScaleStats>");
  WriteBasicType(os, binary, max_change_scale_stats_);
  WriteToken(os, binary, "</NaturalGradientAffineComponent>");
}

std::string NaturalGradientAffineComponent::Info() const {
  std::ostringstream stream;
  stream << UpdatableComponent::Info();
  PrintParameterStats(stream, "linear-params", linear_params_);
  PrintParameterStats(stream, "bias", bias_params_, true);
  stream << ", rank-in=" << rank_in_
         << ", rank-out=" << rank_out_
         << ", num_samples_history=" << num_samples_history_
         << ", update_period=" << update_period_
         << ", alpha=" << alpha_
         << ", max-change-per-sample=" << max_change_per_sample_;
  if (update_count_ > 0.0 && max_change_per_sample_ > 0.0) {
    stream << ", avg-scaling-factor=" << max_change_scale_stats_ / update_count_
           << ", active-scaling-portion="
           << active_scaling_count_ / update_count_;
  }
  return stream.str();
}

Component* NaturalGradientAffineComponent::Copy() const {
  return new NaturalGradientAffineComponent(*this);
}

NaturalGradientAffineComponent::NaturalGradientAffineComponent(
    const NaturalGradientAffineComponent &other):
    AffineComponent(other),
    rank_in_(other.rank_in_),
    rank_out_(other.rank_out_),
    update_period_(other.update_period_),
    num_samples_history_(other.num_samples_history_),
    alpha_(other.alpha_),
    preconditioner_in_(other.preconditioner_in_),
    preconditioner_out_(other.preconditioner_out_),
    max_change_per_sample_(other.max_change_per_sample_),
    update_count_(other.update_count_),
    active_scaling_count_(other.active_scaling_count_),
    max_change_scale_stats_(other.max_change_scale_stats_) {
  SetNaturalGradientConfigs();
}

void NaturalGradientAffineComponent::Update(
    const std::string &debug_info,
    const CuMatrixBase<BaseFloat> &in_value,
    const CuMatrixBase<BaseFloat> &out_deriv) {
  CuMatrix<BaseFloat> in_value_temp;

  in_value_temp.Resize(in_value.NumRows(),
                       in_value.NumCols() + 1, kUndefined);
  in_value_temp.Range(0, in_value.NumRows(),
                      0, in_value.NumCols()).CopyFromMat(in_value);

  // Add the 1.0 at the end of each row "in_value_temp"
  in_value_temp.Range(0, in_value.NumRows(),
                      in_value.NumCols(), 1).Set(1.0);

  CuMatrix<BaseFloat> out_deriv_temp(out_deriv);

  CuMatrix<BaseFloat> row_products(2,
                                   in_value.NumRows());
  CuSubVector<BaseFloat> in_row_products(row_products, 0),
      out_row_products(row_products, 1);

  // These "scale" values get will get multiplied into the learning rate (faster
  // than having the matrices scaled inside the preconditioning code).
  BaseFloat in_scale, out_scale;

  preconditioner_in_.PreconditionDirections(&in_value_temp, &in_row_products,
                                            &in_scale);
  preconditioner_out_.PreconditionDirections(&out_deriv_temp, &out_row_products,
                                             &out_scale);

  // "scale" is a scaling factor coming from the PreconditionDirections calls
  // (it's faster to have them output a scaling factor than to have them scale
  // their outputs).
  BaseFloat scale = in_scale * out_scale;

  CuSubMatrix<BaseFloat> in_value_precon_part(in_value_temp,
                                              0, in_value_temp.NumRows(),
                                              0, in_value_temp.NumCols() - 1);
  // this "precon_ones" is what happens to the vector of 1's representing
  // offsets, after multiplication by the preconditioner.
  CuVector<BaseFloat> precon_ones(in_value_temp.NumRows());

  precon_ones.CopyColFromMat(in_value_temp, in_value_temp.NumCols() - 1);

  BaseFloat local_lrate = scale * learning_rate_;
  update_count_ += 1.0;
  bias_params_.AddMatVec(local_lrate, out_deriv_temp, kTrans,
                         precon_ones, 1.0);
  linear_params_.AddMatMat(local_lrate, out_deriv_temp, kTrans,
                           in_value_precon_part, kNoTrans, 1.0);
}

void NaturalGradientAffineComponent::ZeroStats()  {
  update_count_ = 0.0;
  max_change_scale_stats_ = 0.0;
  active_scaling_count_ = 0.0;
}

void NaturalGradientAffineComponent::Scale(BaseFloat scale) {
  update_count_ *= scale;
  max_change_scale_stats_ *= scale;
  active_scaling_count_ *= scale;
  linear_params_.Scale(scale);
  bias_params_.Scale(scale);
}

void NaturalGradientAffineComponent::Add(BaseFloat alpha, const Component &other_in) {
  const NaturalGradientAffineComponent *other =
      dynamic_cast<const NaturalGradientAffineComponent*>(&other_in);
  KALDI_ASSERT(other != NULL);
  update_count_ += alpha * other->update_count_;
  max_change_scale_stats_ += alpha * other->max_change_scale_stats_;
  active_scaling_count_ += alpha * other->active_scaling_count_;
  linear_params_.AddMat(alpha, other->linear_params_);
  bias_params_.AddVec(alpha, other->bias_params_);
}

std::string FixedAffineComponent::Info() const {
  std::ostringstream stream;
  stream << Component::Info();
  PrintParameterStats(stream, "linear-params", linear_params_);
  PrintParameterStats(stream, "bias", bias_params_, true);
  return stream.str();
}

void FixedAffineComponent::Init(const CuMatrixBase<BaseFloat> &mat) {
  KALDI_ASSERT(mat.NumCols() > 1);
  linear_params_ = mat.Range(0, mat.NumRows(), 0, mat.NumCols() - 1);
  bias_params_.Resize(mat.NumRows());
  bias_params_.CopyColFromMat(mat, mat.NumCols() - 1);
}

void FixedAffineComponent::InitFromConfig(ConfigLine *cfl) {
  std::string filename;
  // Two forms allowed: "matrix=<rxfilename>", or "input-dim=x output-dim=y"
  // (for testing purposes only).
  if (cfl->GetValue("matrix", &filename)) {
    if (cfl->HasUnusedValues())
      KALDI_ERR << "Invalid initializer for layer of type "
                << Type() << ": \"" << cfl->WholeLine() << "\"";

    bool binary;
    Input ki(filename, &binary);
    CuMatrix<BaseFloat> mat;
    mat.Read(ki.Stream(), binary);
    KALDI_ASSERT(mat.NumRows() != 0);
    Init(mat);
  } else {
    int32 input_dim = -1, output_dim = -1;
    if (!cfl->GetValue("input-dim", &input_dim) ||
        !cfl->GetValue("output-dim", &output_dim) || cfl->HasUnusedValues()) {
      KALDI_ERR << "Invalid initializer for layer of type "
                << Type() << ": \"" << cfl->WholeLine() << "\"";
    }
    CuMatrix<BaseFloat> mat(output_dim, input_dim + 1);
    mat.SetRandn();
    Init(mat);
  }
}


void FixedAffineComponent::Propagate(const ComponentPrecomputedIndexes *indexes,
                                     const CuMatrixBase<BaseFloat> &in,
                                     CuMatrixBase<BaseFloat> *out) const  {
  out->CopyRowsFromVec(bias_params_); // Adds the bias term first.
  out->AddMatMat(1.0, in, kNoTrans, linear_params_, kTrans, 1.0);
}

void FixedAffineComponent::Backprop(const std::string &debug_info,
                                    const ComponentPrecomputedIndexes *indexes,
                                    const CuMatrixBase<BaseFloat> &, //in_value
                                    const CuMatrixBase<BaseFloat> &, //out_value
                                    const CuMatrixBase<BaseFloat> &out_deriv,
                                    Component *, //to_update
                                    CuMatrixBase<BaseFloat> *in_deriv) const {
  // kBackpropAdds is true. It's the user's responsibility to zero out
  // <in_deriv> if they need it to be so.
  if (in_deriv)
    in_deriv->AddMatMat(1.0, out_deriv, kNoTrans,
                        linear_params_, kNoTrans, 1.0);
}

Component* FixedAffineComponent::Copy() const {
  FixedAffineComponent *ans = new FixedAffineComponent();
  ans->linear_params_ = linear_params_;
  ans->bias_params_ = bias_params_;
  return ans;
}

void FixedAffineComponent::Write(std::ostream &os, bool binary) const {
  WriteToken(os, binary, "<FixedAffineComponent>");
  WriteToken(os, binary, "<LinearParams>");
  linear_params_.Write(os, binary);
  WriteToken(os, binary, "<BiasParams>");
  bias_params_.Write(os, binary);
  WriteToken(os, binary, "</FixedAffineComponent>");
}

void FixedAffineComponent::Read(std::istream &is, bool binary) {
  ExpectOneOrTwoTokens(is, binary, "<FixedAffineComponent>", "<LinearParams>");
  linear_params_.Read(is, binary);
  ExpectToken(is, binary, "<BiasParams>");
  bias_params_.Read(is, binary);
  ExpectToken(is, binary, "</FixedAffineComponent>");
}

void SumGroupComponent::Init(const std::vector<int32> &sizes) {
  KALDI_ASSERT(!sizes.empty());
  std::vector<Int32Pair> cpu_vec(sizes.size());
  std::vector<int32> reverse_cpu_vec;
  int32 cur_index = 0;
  for (size_t i = 0; i < sizes.size(); i++) {
    KALDI_ASSERT(sizes[i] > 0);
    cpu_vec[i].first = cur_index;
    cpu_vec[i].second = cur_index + sizes[i];
    cur_index += sizes[i];
    for (int32 j = cpu_vec[i].first; j < cpu_vec[i].second; j++)
      reverse_cpu_vec.push_back(i);
  }
  this->indexes_ = cpu_vec;
  this->reverse_indexes_ = reverse_cpu_vec;
  this->input_dim_ = cur_index;
  this->output_dim_ = sizes.size();
}

void SumGroupComponent::Init(int32 input_dim, int32 output_dim) {
  const int32 num_groups = output_dim;
  KALDI_ASSERT(input_dim % num_groups == 0);
  const int32 group_size = input_dim / num_groups;

  std::vector<Int32Pair> cpu_vec(num_groups);
  std::vector<int32> reverse_cpu_vec;
  int32 cur_index = 0;
  for (size_t i = 0; i < num_groups; i++) {
    cpu_vec[i].first = cur_index;
    cpu_vec[i].second = cur_index + group_size;
    cur_index += group_size;
    for (int32 j = cpu_vec[i].first; j < cpu_vec[i].second; j++)
      reverse_cpu_vec.push_back(i);
  }
  this->indexes_ = cpu_vec;
  this->reverse_indexes_ = reverse_cpu_vec;
  this->input_dim_ = input_dim;
  this->output_dim_ = num_groups;
}

void SumGroupComponent::InitFromConfig(ConfigLine *cfl) {
  std::vector<int32> sizes;
  bool has_sizes = cfl->GetValue("sizes", &sizes);
  if (has_sizes) {
    if (cfl->HasUnusedValues() || sizes.empty())
      KALDI_ERR << "Invalid initializer for layer of type "
                << Type() << ": \"" << cfl->WholeLine() << "\"";
    this->Init(sizes);
  } else { // each group has the same size
    int32 input_dim = -1, output_dim = -1;
    if (!cfl->GetValue("input-dim", &input_dim) ||
        !cfl->GetValue("output-dim", &output_dim) || cfl->HasUnusedValues()) {
      KALDI_ERR << "Invalid initializer for layer of type "
                << Type() << ": \"" << cfl->WholeLine() << "\"";
    }
    Init(input_dim, output_dim);
  }
}

Component* SumGroupComponent::Copy() const {
  SumGroupComponent *ans = new SumGroupComponent();
  ans->indexes_ = indexes_;
  ans->reverse_indexes_ = reverse_indexes_;
  ans->input_dim_ = input_dim_;
  ans->output_dim_ = output_dim_;
  return ans;
}

void SumGroupComponent::Read(std::istream &is, bool binary) {
  ExpectOneOrTwoTokens(is, binary, "<SumGroupComponent>", "<Sizes>");
  std::vector<int32> sizes;
  ReadIntegerVector(is, binary, &sizes);

  std::string token;
  ReadToken(is, binary, &token);
  if (!(token == "<SumGroupComponent>" ||
        token == "</SumGroupComponent>")) {
    KALDI_ERR << "Expected </SumGroupComponent>, got " << token;
  }
  this->Init(sizes);
}

void SumGroupComponent::GetSizes(std::vector<int32> *sizes) const {
  std::vector<Int32Pair> indexes;
  indexes_.CopyToVec(&indexes);
  sizes->resize(indexes.size());
  for (size_t i = 0; i < indexes.size(); i++) {
    (*sizes)[i] = indexes[i].second - indexes[i].first;
    if (i == 0) { KALDI_ASSERT(indexes[i].first == 0); }
    else { KALDI_ASSERT(indexes[i].first == indexes[i-1].second); }
    KALDI_ASSERT(indexes[i].second > indexes[i].first);
    (*sizes)[i] = indexes[i].second - indexes[i].first;
  }
}

void SumGroupComponent::Write(std::ostream &os, bool binary) const {
  WriteToken(os, binary, "<SumGroupComponent>");
  WriteToken(os, binary, "<Sizes>");
  std::vector<int32> sizes;
  this->GetSizes(&sizes);
  WriteIntegerVector(os, binary, sizes);
  WriteToken(os, binary, "</SumGroupComponent>");
}

void SumGroupComponent::Propagate(const ComponentPrecomputedIndexes *indexes,
                                  const CuMatrixBase<BaseFloat> &in,
                                  CuMatrixBase<BaseFloat> *out) const {
  out->SumColumnRanges(in, indexes_);
}

void SumGroupComponent::Backprop(const std::string &debug_info,
                                 const ComponentPrecomputedIndexes *indexes,
                                 const CuMatrixBase<BaseFloat> &, // in_value,
                                 const CuMatrixBase<BaseFloat> &, // out_value
                                 const CuMatrixBase<BaseFloat> &out_deriv,
                                 Component *to_update_in,
                                 CuMatrixBase<BaseFloat> *in_deriv) const {
  in_deriv->CopyCols(out_deriv, reverse_indexes_);
}

void SoftmaxComponent::Propagate(const ComponentPrecomputedIndexes *indexes,
                                 const CuMatrixBase<BaseFloat> &in,
                                 CuMatrixBase<BaseFloat> *out) const {
  // Apply softmax function to each row of the output...
  // for that row, we do
  // x_i = exp(x_i) / sum_j exp(x_j).
  out->ApplySoftMaxPerRow(in);

  // This floor on the output helps us deal with
  // almost-zeros in a way that doesn't lead to overflow.
  out->ApplyFloor(1.0e-20);
}

void SoftmaxComponent::Backprop(const std::string &debug_info,
                                const ComponentPrecomputedIndexes *indexes,
                                const CuMatrixBase<BaseFloat> &, // in_value,
                                const CuMatrixBase<BaseFloat> &out_value,
                                const CuMatrixBase<BaseFloat> &out_deriv,
                                Component *to_update_in,
                                CuMatrixBase<BaseFloat> *in_deriv) const {
  if (in_deriv == NULL)
    return;
  /*
    Note on the derivative of the softmax function: let it be
    p_i = exp(x_i) / sum_i exp_i
    The [matrix-valued] Jacobian of this function is
    diag(p) - p p^T
    Let the derivative vector at the output be e, and at the input be
    d.  We have
    d = diag(p) e - p (p^T e).
    d_i = p_i e_i - p_i (p^T e).
  */
  const CuMatrixBase<BaseFloat> &P(out_value), &E(out_deriv);
  CuMatrixBase<BaseFloat> &D (*in_deriv);

  D.CopyFromMat(P);
  D.MulElements(E);
  // At this point, D = P .* E (in matlab notation)
  CuVector<BaseFloat> pe_vec(D.NumRows()); // For each row i, the dot product (p_t . e_t).
  pe_vec.AddDiagMatMat(1.0, P, kNoTrans, E, kTrans, 0.0);

  D.AddDiagVecMat(-1.0, pe_vec, P, kNoTrans, 1.0); // does D -= diag(pe_vec) * P.
}

void SoftmaxComponent::StoreStats(const CuMatrixBase<BaseFloat> &out_value) {
  // We don't store derivative stats for this component type, just activation
  // stats.
  StoreStatsInternal(out_value, NULL);
}


void LogSoftmaxComponent::Propagate(const ComponentPrecomputedIndexes *indexes,
                                    const CuMatrixBase<BaseFloat> &in,
                                    CuMatrixBase<BaseFloat> *out) const {
  // Applies log softmax function to each row of the output. For each row, we do
  // x_i = x_i - log(sum_j exp(x_j))
  out->ApplyLogSoftMaxPerRow(in);
}

void LogSoftmaxComponent::Backprop(const std::string &debug_info,
                                   const ComponentPrecomputedIndexes *indexes,
                                   const CuMatrixBase<BaseFloat> &, // in_value
                                   const CuMatrixBase<BaseFloat> &out_value,
                                   const CuMatrixBase<BaseFloat> &out_deriv,
                                   Component *, // to_update
                                   CuMatrixBase<BaseFloat> *in_deriv) const {
  if (in_deriv == NULL)
    return;

  /*
    Let the output be y, then
      y_i = x_i - log(sum_i exp(x_i))
    where x_i is the input to the component. The Jacobian matrix of this
    function is
      J = I - 1 exp(y^T)
    where 1 is a vector of ones. Let the derivative vector at the output be e,
    and at the input be d, then we have
      d = e - exp(y) Sum(e)
      d_i = e_i - exp(y_i) Sum(e)
  */
  const CuMatrixBase<BaseFloat> &Y(out_value), &E(out_deriv);
  CuMatrixBase<BaseFloat> &D (*in_deriv);

  D.CopyFromMat(Y);
  D.ApplyExp();                           // exp(y)
  CuVector<BaseFloat> E_sum(D.NumRows()); // Initializes to zero
  E_sum.AddColSumMat(1.0, E);             // Sum(e)
  D.MulRowsVec(E_sum);                    // exp(y) Sum(e)
  D.Scale(-1.0);                          // - exp(y) Sum(e)
  D.AddMat(1.0, E, kNoTrans);             // e - exp(y_i) Sum(e)
}


void FixedScaleComponent::Init(const CuVectorBase<BaseFloat> &scales) {
  KALDI_ASSERT(scales.Dim() != 0);
  scales_ = scales;
}


void FixedScaleComponent::InitFromConfig(ConfigLine *cfl) {
  std::string filename;
  // Accepts "scales" config (for filename) or "dim" -> random init, for testing.
  if (cfl->GetValue("scales", &filename)) {
    if (cfl->HasUnusedValues())
      KALDI_ERR << "Invalid initializer for layer of type "
                << Type() << ": \"" << cfl->WholeLine() << "\"";
    CuVector<BaseFloat> vec;
    ReadKaldiObject(filename, &vec);
    Init(vec);
  } else {
    int32 dim;
    if (!cfl->GetValue("dim", &dim) || cfl->HasUnusedValues())
      KALDI_ERR << "Invalid initializer for layer of type "
                << Type() << ": \"" << cfl->WholeLine() << "\"";
    KALDI_ASSERT(dim > 0);
    CuVector<BaseFloat> vec(dim);
    vec.SetRandn();
    Init(vec);
  }
}


std::string FixedScaleComponent::Info() const {
  std::ostringstream stream;
  stream << Component::Info();
  PrintParameterStats(stream, "scales", scales_, true);
  return stream.str();
}

void FixedScaleComponent::Propagate(const ComponentPrecomputedIndexes *indexes,
                                    const CuMatrixBase<BaseFloat> &in,
                                    CuMatrixBase<BaseFloat> *out) const {
  out->CopyFromMat(in);  // does nothing if same matrix.
  out->MulColsVec(scales_);
}

void FixedScaleComponent::Backprop(const std::string &debug_info,
                                   const ComponentPrecomputedIndexes *indexes,
                                   const CuMatrixBase<BaseFloat> &, // in_value
                                   const CuMatrixBase<BaseFloat> &, // out_value
                                   const CuMatrixBase<BaseFloat> &out_deriv,
                                   Component *, // to_update
                                   CuMatrixBase<BaseFloat> *in_deriv) const {
  in_deriv->CopyFromMat(out_deriv);  // does nothing if same memory.
  in_deriv->MulColsVec(scales_);
}

Component* FixedScaleComponent::Copy() const {
  FixedScaleComponent *ans = new FixedScaleComponent();
  ans->scales_ = scales_;
  return ans;
}


void FixedScaleComponent::Write(std::ostream &os, bool binary) const {
  WriteToken(os, binary, "<FixedScaleComponent>");
  WriteToken(os, binary, "<Scales>");
  scales_.Write(os, binary);
  WriteToken(os, binary, "</FixedScaleComponent>");
}

void FixedScaleComponent::Read(std::istream &is, bool binary) {
  ExpectOneOrTwoTokens(is, binary, "<FixedScaleComponent>", "<Scales>");
  scales_.Read(is, binary);
  ExpectToken(is, binary, "</FixedScaleComponent>");
}

void FixedBiasComponent::Init(const CuVectorBase<BaseFloat> &bias) {
  KALDI_ASSERT(bias.Dim() != 0);
  bias_ = bias;
}

void FixedBiasComponent::InitFromConfig(ConfigLine *cfl) {
  std::string filename;
  // Accepts "bias" config (for filename) or "dim" -> random init, for testing.
  if (cfl->GetValue("bias", &filename)) {
    if (cfl->HasUnusedValues())
      KALDI_ERR << "Invalid initializer for layer of type "
                << Type() << ": \"" << cfl->WholeLine() << "\"";
    CuVector<BaseFloat> vec;
    ReadKaldiObject(filename, &vec);
    Init(vec);
  } else {
    int32 dim;
    if (!cfl->GetValue("dim", &dim) || cfl->HasUnusedValues())
      KALDI_ERR << "Invalid initializer for layer of type "
                << Type() << ": \"" << cfl->WholeLine() << "\"";
    KALDI_ASSERT(dim > 0);
    CuVector<BaseFloat> vec(dim);
    vec.SetRandn();
    Init(vec);
  }
}

std::string FixedBiasComponent::Info() const {
  std::ostringstream stream;
  stream << Component::Info();
  PrintParameterStats(stream, "bias", bias_, true);
  return stream.str();
}

void FixedBiasComponent::Propagate(const ComponentPrecomputedIndexes *indexes,
                                   const CuMatrixBase<BaseFloat> &in,
                                   CuMatrixBase<BaseFloat> *out) const {
  out->CopyFromMat(in);  // will do nothing if in and out have same memory.
  out->AddVecToRows(1.0, bias_, 1.0);
}

void FixedBiasComponent::Backprop(const std::string &debug_info,
                                  const ComponentPrecomputedIndexes *indexes,
                                  const CuMatrixBase<BaseFloat> &, // in_value
                                  const CuMatrixBase<BaseFloat> &, // out_value
                                  const CuMatrixBase<BaseFloat> &out_deriv,
                                  Component *, // to_update
                                  CuMatrixBase<BaseFloat> *in_deriv) const {
  // the following statement will do nothing if in_deriv and out_deriv have same
  // memory.
  in_deriv->CopyFromMat(out_deriv);
}

Component* FixedBiasComponent::Copy() const {
  FixedBiasComponent *ans = new FixedBiasComponent();
  ans->bias_ = bias_;
  return ans;
}


void FixedBiasComponent::Write(std::ostream &os, bool binary) const {
  WriteToken(os, binary, "<FixedBiasComponent>");
  WriteToken(os, binary, "<Bias>");
  bias_.Write(os, binary);
  WriteToken(os, binary, "</FixedBiasComponent>");
}

void FixedBiasComponent::Read(std::istream &is, bool binary) {
  ExpectOneOrTwoTokens(is, binary, "<FixedBiasComponent>", "<Bias>");
  bias_.Read(is, binary);
  ExpectToken(is, binary, "</FixedBiasComponent>");
}


void NaturalGradientPerElementScaleComponent::Read(
    std::istream &is, bool binary) {
  ReadUpdatableCommon(is, binary);  // Read the opening tag and learning rate
  ExpectToken(is, binary, "<Params>");
  scales_.Read(is, binary);
  ExpectToken(is, binary, "<IsGradient>");
  ReadBasicType(is, binary, &is_gradient_);
  int32 rank, update_period;
  ExpectToken(is, binary, "<Rank>");
  ReadBasicType(is, binary, &rank);
  preconditioner_.SetRank(rank);
  ExpectToken(is, binary, "<UpdatePeriod>");
  ReadBasicType(is, binary, &update_period);
  preconditioner_.SetUpdatePeriod(update_period);
  BaseFloat num_samples_history, alpha;
  ExpectToken(is, binary, "<NumSamplesHistory>");
  ReadBasicType(is, binary, &num_samples_history);
  preconditioner_.SetNumSamplesHistory(num_samples_history);
  ExpectToken(is, binary, "<Alpha>");
  ReadBasicType(is, binary, &alpha);
  preconditioner_.SetAlpha(alpha);
  ExpectToken(is, binary, "<MaxChangePerMinibatch>");
  ReadBasicType(is, binary, &max_change_per_minibatch_);
  ExpectToken(is, binary, "</NaturalGradientPerElementScaleComponent>");
}

void NaturalGradientPerElementScaleComponent::Write(std::ostream &os,
                                                    bool binary) const {
  WriteUpdatableCommon(os, binary);  // Write the opening tag and learning rate
  WriteToken(os, binary, "<Params>");
  scales_.Write(os, binary);
  WriteToken(os, binary, "<IsGradient>");
  WriteBasicType(os, binary, is_gradient_);
  WriteToken(os, binary, "<Rank>");
  WriteBasicType(os, binary, preconditioner_.GetRank());
  WriteToken(os, binary, "<UpdatePeriod>");
  WriteBasicType(os, binary, preconditioner_.GetUpdatePeriod());
  WriteToken(os, binary, "<NumSamplesHistory>");
  WriteBasicType(os, binary, preconditioner_.GetNumSamplesHistory());
  WriteToken(os, binary, "<Alpha>");
  WriteBasicType(os, binary, preconditioner_.GetAlpha());
  WriteToken(os, binary, "<MaxChangePerMinibatch>");
  WriteBasicType(os, binary, max_change_per_minibatch_);
  WriteToken(os, binary, "</NaturalGradientPerElementScaleComponent>");
}

std::string NaturalGradientPerElementScaleComponent::Info() const {
  std::ostringstream stream;
  stream << PerElementScaleComponent::Info()
         << ", rank=" << preconditioner_.GetRank()
         << ", update-period=" << preconditioner_.GetUpdatePeriod()
         << ", num-samples-history=" << preconditioner_.GetNumSamplesHistory()
         << ", alpha=" << preconditioner_.GetAlpha()
         << ", max-change-per-minibatch=" << max_change_per_minibatch_;
  return stream.str();
}

void NaturalGradientPerElementScaleComponent::InitFromConfig(ConfigLine *cfl) {
  // First set various configuration values that have defaults.
  int32 rank = 8,  // Use a small rank because in this case the amount of memory
                   // for the preconditioner actually exceeds the memory for the
                   // parameters (by "rank").
      update_period = 10;
  // the max_change_per_minibatch is the maximum amount of parameter-change, in 2-norm,
  // that we allow per minibatch; if change is greater than that, we scale down
  // the parameter-change.  It has the same purpose as the max-change-per-sample in
  // the NaturalGradientAffineComponent.
  BaseFloat num_samples_history = 2000.0, alpha = 4.0,
      max_change_per_minibatch = 0.0;
  cfl->GetValue("rank", &rank);
  cfl->GetValue("update-period", &update_period);
  cfl->GetValue("num-samples-history", &num_samples_history);
  cfl->GetValue("alpha", &alpha);
  cfl->GetValue("max-change-per-minibatch", &max_change_per_minibatch);
  InitLearningRatesFromConfig(cfl);
  std::string filename;
  // Accepts "scales" config (for filename) or "dim" -> random init, for testing.
  if (cfl->GetValue("scales", &filename)) {
    if (cfl->HasUnusedValues())
      KALDI_ERR << "Invalid initializer for layer of type "
                << Type() << ": \"" << cfl->WholeLine() << "\"";
    Init(filename, rank, update_period, num_samples_history,
         alpha, max_change_per_minibatch);
  } else {
    BaseFloat param_mean = 1.0, param_stddev = 0.0;
    cfl->GetValue("param-mean", &param_mean);
    cfl->GetValue("param-stddev", &param_stddev);

    int32 dim;
    if (!cfl->GetValue("dim", &dim) || cfl->HasUnusedValues())
      KALDI_ERR << "Invalid initializer for layer of type "
                << Type() << ": \"" << cfl->WholeLine() << "\"";
    KALDI_ASSERT(dim > 0);

    Init(dim, param_mean, param_stddev, rank, update_period,
         num_samples_history, alpha, max_change_per_minibatch);
  }
}

void NaturalGradientPerElementScaleComponent::Init(
    int32 dim, BaseFloat param_mean,
    BaseFloat param_stddev, int32 rank, int32 update_period,
    BaseFloat num_samples_history, BaseFloat alpha,
    BaseFloat max_change_per_minibatch) {
  PerElementScaleComponent::Init(dim, param_mean,
                                 param_stddev);
  preconditioner_.SetRank(rank);
  preconditioner_.SetUpdatePeriod(update_period);
  preconditioner_.SetNumSamplesHistory(num_samples_history);
  preconditioner_.SetAlpha(alpha);
  max_change_per_minibatch_ = max_change_per_minibatch;
  if (max_change_per_minibatch > 0.0)
    KALDI_WARN << "You are setting a positive max_change_per_minibatch for "
               << "NaturalGradientPerElementScaleComponent. But the per-component "
               << "gradient clipping mechansim has been removed. Instead it's currently "
               << "done at the whole model level.";
}

void NaturalGradientPerElementScaleComponent::Init(
    std::string vector_filename,
    int32 rank, int32 update_period, BaseFloat num_samples_history,
    BaseFloat alpha, BaseFloat max_change_per_minibatch) {
  PerElementScaleComponent::Init(vector_filename);
  preconditioner_.SetRank(rank);
  preconditioner_.SetUpdatePeriod(update_period);
  preconditioner_.SetNumSamplesHistory(num_samples_history);
  preconditioner_.SetAlpha(alpha);
  max_change_per_minibatch_ = max_change_per_minibatch;
}


NaturalGradientPerElementScaleComponent::NaturalGradientPerElementScaleComponent(
    const NaturalGradientPerElementScaleComponent &other):
    PerElementScaleComponent(other),
    max_change_per_minibatch_(other.max_change_per_minibatch_),
    preconditioner_(other.preconditioner_) { }




Component* NaturalGradientPerElementScaleComponent::Copy() const {
  return new NaturalGradientPerElementScaleComponent(*this);
}

void NaturalGradientPerElementScaleComponent::Update(
    const std::string &debug_info,
    const CuMatrixBase<BaseFloat> &in_value,
    const CuMatrixBase<BaseFloat> &out_deriv) {

  CuMatrix<BaseFloat> derivs_per_frame(in_value);
  derivs_per_frame.MulElements(out_deriv);
  // the non-natural-gradient update would just do
  // scales_.AddRowSumMat(learning_rate_, derivs_per_frame).

  BaseFloat scale;
  preconditioner_.PreconditionDirections(&derivs_per_frame, NULL, &scale);

  CuVector<BaseFloat> delta_scales(scales_.Dim());
  delta_scales.AddRowSumMat(scale * learning_rate_, derivs_per_frame);
  scales_.AddVec(1.0, delta_scales);
}

// Constructors for the convolution component
ConvolutionComponent::ConvolutionComponent():
    UpdatableComponent(),
    input_x_dim_(0), input_y_dim_(0), input_z_dim_(0),
    filt_x_dim_(0), filt_y_dim_(0),
    filt_x_step_(0), filt_y_step_(0),
    input_vectorization_(kZyx),
    is_gradient_(false) {}

ConvolutionComponent::ConvolutionComponent(
    const ConvolutionComponent &component):
    UpdatableComponent(component),
    input_x_dim_(component.input_x_dim_),
    input_y_dim_(component.input_y_dim_),
    input_z_dim_(component.input_z_dim_),
    filt_x_dim_(component.filt_x_dim_),
    filt_y_dim_(component.filt_y_dim_),
    filt_x_step_(component.filt_x_step_),
    filt_y_step_(component.filt_y_step_),
    input_vectorization_(component.input_vectorization_),
    filter_params_(component.filter_params_),
    bias_params_(component.bias_params_),
    is_gradient_(component.is_gradient_) {}

ConvolutionComponent::ConvolutionComponent(
    const CuMatrixBase<BaseFloat> &filter_params,
    const CuVectorBase<BaseFloat> &bias_params,
    int32 input_x_dim, int32 input_y_dim, int32 input_z_dim,
    int32 filt_x_dim, int32 filt_y_dim,
    int32 filt_x_step, int32 filt_y_step,
    TensorVectorizationType input_vectorization,
    BaseFloat learning_rate):
    input_x_dim_(input_x_dim),
    input_y_dim_(input_y_dim),
    input_z_dim_(input_z_dim),
    filt_x_dim_(filt_x_dim),
    filt_y_dim_(filt_y_dim),
    filt_x_step_(filt_x_step),
    filt_y_step_(filt_y_step),
    input_vectorization_(input_vectorization),
    filter_params_(filter_params),
    bias_params_(bias_params){
  KALDI_ASSERT(filter_params.NumRows() == bias_params.Dim() &&
               bias_params.Dim() != 0);
  KALDI_ASSERT(filter_params.NumCols() == filt_x_dim * filt_y_dim * input_z_dim);
  SetLearningRate(learning_rate);
  is_gradient_ = false;
}

// aquire input dim
int32 ConvolutionComponent::InputDim() const {
  return input_x_dim_ * input_y_dim_ * input_z_dim_;
}

// aquire output dim
int32 ConvolutionComponent::OutputDim() const {
  int32 num_x_steps = (1 + (input_x_dim_ - filt_x_dim_) / filt_x_step_);
  int32 num_y_steps = (1 + (input_y_dim_ - filt_y_dim_) / filt_y_step_);
  int32 num_filters = filter_params_.NumRows();
  return num_x_steps * num_y_steps * num_filters;
}

// initialize the component using hyperparameters
void ConvolutionComponent::Init(
    int32 input_x_dim, int32 input_y_dim, int32 input_z_dim,
    int32 filt_x_dim, int32 filt_y_dim,
    int32 filt_x_step, int32 filt_y_step, int32 num_filters,
    TensorVectorizationType input_vectorization,
    BaseFloat param_stddev, BaseFloat bias_stddev) {
  input_x_dim_ = input_x_dim;
  input_y_dim_ = input_y_dim;
  input_z_dim_ = input_z_dim;
  filt_x_dim_ = filt_x_dim;
  filt_y_dim_ = filt_y_dim;
  filt_x_step_ = filt_x_step;
  filt_y_step_ = filt_y_step;
  input_vectorization_ = input_vectorization;
  KALDI_ASSERT((input_x_dim_ - filt_x_dim_) % filt_x_step_ == 0);
  KALDI_ASSERT((input_y_dim_ - filt_y_dim_) % filt_y_step_ == 0);
  int32 filter_dim = filt_x_dim_ * filt_y_dim_ * input_z_dim_;
  filter_params_.Resize(num_filters, filter_dim);
  bias_params_.Resize(num_filters);
  KALDI_ASSERT(param_stddev >= 0.0 && bias_stddev >= 0.0);
  filter_params_.SetRandn();
  filter_params_.Scale(param_stddev);
  bias_params_.SetRandn();
  bias_params_.Scale(bias_stddev);
}

// initialize the component using predefined matrix file
void ConvolutionComponent::Init(
    int32 input_x_dim, int32 input_y_dim, int32 input_z_dim,
    int32 filt_x_dim, int32 filt_y_dim,
    int32 filt_x_step, int32 filt_y_step,
    TensorVectorizationType input_vectorization,
    std::string matrix_filename) {
  input_x_dim_ = input_x_dim;
  input_y_dim_ = input_y_dim;
  input_z_dim_ = input_z_dim;
  filt_x_dim_ = filt_x_dim;
  filt_y_dim_ = filt_y_dim;
  filt_x_step_ = filt_x_step;
  filt_y_step_ = filt_y_step;
  input_vectorization_ = input_vectorization;
  CuMatrix<BaseFloat> mat;
  ReadKaldiObject(matrix_filename, &mat);
  int32 filter_dim = (filt_x_dim_ * filt_y_dim_ * input_z_dim_);
  int32 num_filters = mat.NumRows();
  KALDI_ASSERT(mat.NumCols() == (filter_dim + 1));
  filter_params_.Resize(num_filters, filter_dim);
  bias_params_.Resize(num_filters);
  filter_params_.CopyFromMat(mat.Range(0, num_filters, 0, filter_dim));
  bias_params_.CopyColFromMat(mat, filter_dim);
}

// display information about component
std::string ConvolutionComponent::Info() const {
  std::ostringstream stream;
  stream << UpdatableComponent::Info()
         << ", input-x-dim=" << input_x_dim_
         << ", input-y-dim=" << input_y_dim_
         << ", input-z-dim=" << input_z_dim_
         << ", filt-x-dim=" << filt_x_dim_
         << ", filt-y-dim=" << filt_y_dim_
         << ", filt-x-step=" << filt_x_step_
         << ", filt-y-step=" << filt_y_step_
         << ", input-vectorization=" << input_vectorization_
         << ", num-filters=" << filter_params_.NumRows();
  PrintParameterStats(stream, "filter-params", filter_params_);
  PrintParameterStats(stream, "bias-params", bias_params_, true);
  return stream.str();
}

// initialize the component using configuration file
void ConvolutionComponent::InitFromConfig(ConfigLine *cfl) {
  bool ok = true;
  std::string matrix_filename;
  int32 input_x_dim = -1, input_y_dim = -1, input_z_dim = -1,
        filt_x_dim = -1, filt_y_dim = -1,
        filt_x_step = -1, filt_y_step = -1,
        num_filters = -1;
  std::string input_vectorization_order = "zyx";
  InitLearningRatesFromConfig(cfl);
  ok = ok && cfl->GetValue("input-x-dim", &input_x_dim);
  ok = ok && cfl->GetValue("input-y-dim", &input_y_dim);
  ok = ok && cfl->GetValue("input-z-dim", &input_z_dim);
  ok = ok && cfl->GetValue("filt-x-dim", &filt_x_dim);
  ok = ok && cfl->GetValue("filt-y-dim", &filt_y_dim);
  ok = ok && cfl->GetValue("filt-x-step", &filt_x_step);
  ok = ok && cfl->GetValue("filt-y-step", &filt_y_step);

  if (!ok)
    KALDI_ERR << "Bad initializer " << cfl->WholeLine();
  // optional argument
  TensorVectorizationType input_vectorization;
  cfl->GetValue("input-vectorization-order", &input_vectorization_order);
  if (input_vectorization_order.compare("zyx") == 0) {
    input_vectorization = kZyx;
  } else if (input_vectorization_order.compare("yzx") == 0) {
    input_vectorization = kYzx;
  } else {
    KALDI_ERR << "Unknown or unsupported input vectorization order "
              << input_vectorization_order
              << " accepted candidates are 'yzx' and 'zyx'";
  }

  if (cfl->GetValue("matrix", &matrix_filename)) {
    // initialize from prefined parameter matrix
    Init(input_x_dim, input_y_dim, input_z_dim,
         filt_x_dim, filt_y_dim,
         filt_x_step, filt_y_step,
         input_vectorization,
         matrix_filename);
  } else {
    ok = ok && cfl->GetValue("num-filters", &num_filters);
    if (!ok)
      KALDI_ERR << "Bad initializer " << cfl->WholeLine();
    // initialize from configuration
    int32 filter_input_dim = filt_x_dim * filt_y_dim * input_z_dim;
    BaseFloat param_stddev = 1.0 / std::sqrt(filter_input_dim), bias_stddev = 1.0;
    cfl->GetValue("param-stddev", &param_stddev);
    cfl->GetValue("bias-stddev", &bias_stddev);
    Init(input_x_dim, input_y_dim, input_z_dim,
         filt_x_dim, filt_y_dim, filt_x_step, filt_y_step, num_filters,
         input_vectorization, param_stddev, bias_stddev);
  }
  if (cfl->HasUnusedValues())
    KALDI_ERR << "Could not process these elements in initializer: "
	      << cfl->UnusedValues();
  if (!ok)
    KALDI_ERR << "Bad initializer " << cfl->WholeLine();
}

// Inline methods to convert from tensor index i.e., (x,y,z) index
// to index in yzx or zyx vectorized tensors
inline int32 YzxVectorIndex(int32 x, int32 y, int32 z,
                            int32 input_x_dim,
                            int32 input_y_dim,
                            int32 input_z_dim) {
  KALDI_PARANOID_ASSERT(x < input_x_dim && y < input_y_dim && z < input_z_dim);
  return (input_y_dim * input_z_dim) * x + (input_y_dim) * z + y;
}

inline int32 ZyxVectorIndex(int32 x, int32 y, int32 z,
                            int32 input_x_dim,
                            int32 input_y_dim,
                            int32 input_z_dim) {
  KALDI_PARANOID_ASSERT(x < input_x_dim && y < input_y_dim && z < input_z_dim);
  return (input_y_dim * input_z_dim) * x + (input_z_dim) * y + z;
}

// Method to convert from a matrix representing a minibatch of vectorized
// 3D tensors to patches for convolution, each patch corresponds to
// one dot product in the convolution
void ConvolutionComponent::InputToInputPatches(
    const CuMatrixBase<BaseFloat>& in,
    CuMatrix<BaseFloat> *patches) const{
  int32 num_x_steps = (1 + (input_x_dim_ - filt_x_dim_) / filt_x_step_);
  int32 num_y_steps = (1 + (input_y_dim_ - filt_y_dim_) / filt_y_step_);
  const int32 filt_x_step = filt_x_step_,
              filt_y_step = filt_y_step_,
              filt_x_dim = filt_x_dim_,
              filt_y_dim = filt_y_dim_,
              input_x_dim = input_x_dim_,
              input_y_dim = input_y_dim_,
              input_z_dim = input_z_dim_,
              filter_dim = filter_params_.NumCols();

  std::vector<int32> column_map(patches->NumCols());
  int32 column_map_size = column_map.size();
  for (int32 x_step = 0; x_step < num_x_steps; x_step++) {
    for (int32 y_step = 0; y_step < num_y_steps; y_step++)  {
      int32 patch_number = x_step * num_y_steps + y_step;
      int32 patch_start_index = patch_number * filter_dim;
      for (int32 x = 0, index = patch_start_index; x < filt_x_dim; x++)  {
        for (int32 y = 0; y < filt_y_dim; y++)  {
          for (int32 z = 0; z < input_z_dim; z++, index++)  {
            KALDI_ASSERT(index < column_map_size);
            if (input_vectorization_ == kZyx)  {
              column_map[index] = ZyxVectorIndex(x_step * filt_x_step + x,
                                                 y_step * filt_y_step + y, z,
                                                 input_x_dim, input_y_dim,
                                                 input_z_dim);
            } else if (input_vectorization_ == kYzx)  {
              column_map[index] = YzxVectorIndex(x_step * filt_x_step + x,
                                                  y_step * filt_y_step + y, z,
                                                  input_x_dim, input_y_dim,
                                                  input_z_dim);
            }
          }
        }
      }
    }
  }
  CuArray<int32> cu_cols(column_map);
  patches->CopyCols(in, cu_cols);
}


// propagation function
// see function declaration in nnet-simple-component.h for details
void ConvolutionComponent::Propagate(const ComponentPrecomputedIndexes *indexes,
                                         const CuMatrixBase<BaseFloat> &in,
                                         CuMatrixBase<BaseFloat> *out) const {
  const int32 num_x_steps = (1 + (input_x_dim_ - filt_x_dim_) / filt_x_step_),
              num_y_steps = (1 + (input_y_dim_ - filt_y_dim_) / filt_y_step_),
              num_filters = filter_params_.NumRows(),
              num_frames = in.NumRows(),
              filter_dim = filter_params_.NumCols();
  KALDI_ASSERT((*out).NumRows() == num_frames &&
               (*out).NumCols() == (num_filters * num_x_steps * num_y_steps));

  CuMatrix<BaseFloat> patches(num_frames,
                              num_x_steps * num_y_steps * filter_dim,
                              kUndefined);
  InputToInputPatches(in, &patches);
  CuSubMatrix<BaseFloat>* filter_params_elem = new CuSubMatrix<BaseFloat>(
		  filter_params_, 0, filter_params_.NumRows(), 0,
		  filter_params_.NumCols());
  std::vector<CuSubMatrix<BaseFloat>* > tgt_batch, patch_batch,
      filter_params_batch;

  for (int32 x_step = 0; x_step < num_x_steps; x_step++)  {
    for (int32 y_step = 0; y_step < num_y_steps; y_step++)  {
      int32 patch_number = x_step * num_y_steps + y_step;
      tgt_batch.push_back(new CuSubMatrix<BaseFloat>(
              out->ColRange(patch_number * num_filters, num_filters)));
      patch_batch.push_back(new CuSubMatrix<BaseFloat>(
              patches.ColRange(patch_number * filter_dim, filter_dim)));
      filter_params_batch.push_back(filter_params_elem);
      tgt_batch[patch_number]->AddVecToRows(1.0, bias_params_, 1.0); // add bias
    }
  }
  // apply all filters
  AddMatMatBatched<BaseFloat>(1.0, tgt_batch, patch_batch,
                              kNoTrans, filter_params_batch,
                              kTrans, 1.0);
  // release memory
  delete filter_params_elem;
  for (int32 p = 0; p < tgt_batch.size(); p++) {
    delete tgt_batch[p];
    delete patch_batch[p];
  }
}

// scale the parameters
void ConvolutionComponent::Scale(BaseFloat scale) {
  filter_params_.Scale(scale);
  bias_params_.Scale(scale);
}

// add another convolution component
void ConvolutionComponent::Add(BaseFloat alpha, const Component &other_in) {
  const ConvolutionComponent *other =
      dynamic_cast<const ConvolutionComponent*>(&other_in);
  KALDI_ASSERT(other != NULL);
  filter_params_.AddMat(alpha, other->filter_params_);
  bias_params_.AddVec(alpha, other->bias_params_);
}

/*
 This function transforms a vector of lists into a list of vectors,
 padded with -1.
 @param[in] The input vector of lists. Let in.size() be D, and let
            the longest list length (i.e. the max of in[i].size()) be L.
 @param[out] The output list of vectors. The length of the list will
            be L, each vector-dimension will be D (i.e. out[i].size() == D),
            and if in[i] == j, then for some k we will have that
            out[k][j] = i. The output vectors are padded with -1
            where necessary if not all the input lists have the same side.
*/
void RearrangeIndexes(const std::vector<std::vector<int32> > &in,
                                                std::vector<std::vector<int32> > *out) {
  int32 D = in.size();
  int32 L = 0;
  for (int32 i = 0; i < D; i++)
    if (in[i].size() > L)
      L = in[i].size();
  out->resize(L);
  for (int32 i = 0; i < L; i++)
    (*out)[i].resize(D, -1);
  for (int32 i = 0; i < D; i++) {
    for (int32 j = 0; j < in[i].size(); j++) {
      (*out)[j][i] = in[i][j];
    }
  }
}

// Method to compute the input derivative matrix from the input derivatives
// for patches, where each patch corresponds to one dot product
// in the convolution
void ConvolutionComponent::InderivPatchesToInderiv(
    const CuMatrix<BaseFloat>& in_deriv_patches,
    CuMatrixBase<BaseFloat> *in_deriv) const {

  const int32 num_x_steps = (1 + (input_x_dim_ - filt_x_dim_) / filt_x_step_),
              num_y_steps = (1 + (input_y_dim_ - filt_y_dim_) / filt_y_step_),
              filt_x_step = filt_x_step_,
              filt_y_step = filt_y_step_,
              filt_x_dim = filt_x_dim_,
              filt_y_dim = filt_y_dim_,
              input_x_dim = input_x_dim_,
              input_y_dim = input_y_dim_,
              input_z_dim = input_z_dim_,
              filter_dim = filter_params_.NumCols();

  // Compute the reverse column_map from the matrix with input
  // derivative patches to input derivative matrix
  std::vector<std::vector<int32> > reverse_column_map(in_deriv->NumCols());
  int32 rev_col_map_size = reverse_column_map.size();
  for (int32 x_step = 0; x_step < num_x_steps; x_step++) {
    for (int32 y_step = 0; y_step < num_y_steps; y_step++)  {
      int32 patch_number = x_step * num_y_steps + y_step;
      int32 patch_start_index = patch_number * filter_dim;
      for (int32 x = 0, index = patch_start_index; x < filt_x_dim; x++)  {
        for (int32 y = 0; y < filt_y_dim; y++)  {
          for (int32 z = 0; z < input_z_dim; z++, index++)  {
            int32 vector_index;
            if (input_vectorization_ == kZyx)  {
              vector_index = ZyxVectorIndex(x_step * filt_x_step + x,
                                            y_step * filt_y_step + y, z,
                                            input_x_dim, input_y_dim,
                                            input_z_dim);
            } else {
              KALDI_ASSERT(input_vectorization_ == kYzx);
              vector_index = YzxVectorIndex(x_step * filt_x_step + x,
                                            y_step * filt_y_step + y, z,
                                            input_x_dim, input_y_dim,
                                            input_z_dim);
            }
            KALDI_ASSERT(vector_index < rev_col_map_size);
            reverse_column_map[vector_index].push_back(index);
          }
        }
      }
    }
  }
  std::vector<std::vector<int32> > rearranged_column_map;
  RearrangeIndexes(reverse_column_map, &rearranged_column_map);
  for (int32 p = 0; p < rearranged_column_map.size(); p++) {
    CuArray<int32> cu_cols(rearranged_column_map[p]);
    in_deriv->AddCols(in_deriv_patches, cu_cols);
  }
}

// back propagation function
// see function declaration in nnet-simple-component.h for details
void ConvolutionComponent::Backprop(const std::string &debug_info,
                                    const ComponentPrecomputedIndexes *indexes,
                                    const CuMatrixBase<BaseFloat> &in_value,
                                    const CuMatrixBase<BaseFloat> &, // out_value,
                                    const CuMatrixBase<BaseFloat> &out_deriv,
                                    Component *to_update_in,
                                    CuMatrixBase<BaseFloat> *in_deriv) const {
  ConvolutionComponent *to_update =
      dynamic_cast<ConvolutionComponent*>(to_update_in);
  const int32 num_x_steps = (1 + (input_x_dim_ - filt_x_dim_) / filt_x_step_),
              num_y_steps = (1 + (input_y_dim_ - filt_y_dim_) / filt_y_step_),
              num_filters = filter_params_.NumRows(),
              num_frames = out_deriv.NumRows(),
              filter_dim = filter_params_.NumCols();

  KALDI_ASSERT(out_deriv.NumRows() == num_frames &&
               out_deriv.NumCols() ==
               (num_filters * num_x_steps * num_y_steps));

  // Compute inderiv patches
  CuMatrix<BaseFloat> in_deriv_patches(num_frames,
                                       num_x_steps * num_y_steps * filter_dim,
                                       kSetZero);

  std::vector<CuSubMatrix<BaseFloat>* > patch_deriv_batch, out_deriv_batch,
	  filter_params_batch;
  CuSubMatrix<BaseFloat>* filter_params_elem = new CuSubMatrix<BaseFloat>(
		  filter_params_, 0, filter_params_.NumRows(), 0,
		  filter_params_.NumCols());

  for (int32 x_step = 0; x_step < num_x_steps; x_step++)  {
    for (int32 y_step = 0; y_step < num_y_steps; y_step++)  {
      int32 patch_number = x_step * num_y_steps + y_step;

      patch_deriv_batch.push_back(new CuSubMatrix<BaseFloat>(
              in_deriv_patches.ColRange(
              patch_number * filter_dim, filter_dim)));
      out_deriv_batch.push_back(new CuSubMatrix<BaseFloat>(out_deriv.ColRange(
              patch_number * num_filters, num_filters)));
      filter_params_batch.push_back(filter_params_elem);
    }
  }
  AddMatMatBatched<BaseFloat>(1.0, patch_deriv_batch,
                              out_deriv_batch, kNoTrans,
                              filter_params_batch, kNoTrans, 0.0);

  if (in_deriv) {
    // combine the derivatives from the individual input deriv patches
    // to compute input deriv matrix
    InderivPatchesToInderiv(in_deriv_patches, in_deriv);
  }

  if (to_update != NULL)  {
    to_update->Update(debug_info, in_value, out_deriv, out_deriv_batch);
  }

  // release memory
  delete filter_params_elem;
  for (int32 p = 0; p < patch_deriv_batch.size(); p++) {
    delete patch_deriv_batch[p];
    delete out_deriv_batch[p];
  }
}


// update parameters
// see function declaration in nnet-simple-component.h for details
void ConvolutionComponent::Update(const std::string &debug_info,
                                  const CuMatrixBase<BaseFloat> &in_value,
                                  const CuMatrixBase<BaseFloat> &out_deriv,
                                  const std::vector<CuSubMatrix<BaseFloat> *>& out_deriv_batch) {
  // useful dims
  const int32 num_x_steps = (1 + (input_x_dim_ - filt_x_dim_) / filt_x_step_),
              num_y_steps = (1 + (input_y_dim_ - filt_y_dim_) / filt_y_step_),
              num_filters = filter_params_.NumRows(),
              num_frames = out_deriv.NumRows(),
              filter_dim = filter_params_.NumCols();
  KALDI_ASSERT(out_deriv.NumRows() == num_frames &&
               out_deriv.NumCols() ==
               (num_filters * num_x_steps * num_y_steps));


  CuMatrix<BaseFloat> filters_grad;
  CuVector<BaseFloat> bias_grad;

  CuMatrix<BaseFloat> input_patches(num_frames,
                                    filter_dim * num_x_steps * num_y_steps,
                                    kUndefined);
  InputToInputPatches(in_value, &input_patches);

  filters_grad.Resize(num_filters, filter_dim, kSetZero); // reset
  bias_grad.Resize(num_filters, kSetZero); // reset

  // create a single large matrix holding the smaller matrices
  // from the vector container filters_grad_batch along the rows
  CuMatrix<BaseFloat> filters_grad_blocks_batch(
      num_x_steps * num_y_steps * filters_grad.NumRows(),
      filters_grad.NumCols());

  std::vector<CuSubMatrix<BaseFloat>* > filters_grad_batch, input_patch_batch;

  for (int32 x_step = 0; x_step < num_x_steps; x_step++)  {
    for (int32 y_step = 0; y_step < num_y_steps; y_step++)  {
      int32 patch_number = x_step * num_y_steps + y_step;
      filters_grad_batch.push_back(new CuSubMatrix<BaseFloat>(
              filters_grad_blocks_batch.RowRange(
				      patch_number * filters_grad.NumRows(),
				    filters_grad.NumRows())));

      input_patch_batch.push_back(new CuSubMatrix<BaseFloat>(
              input_patches.ColRange(patch_number * filter_dim, filter_dim)));
    }
  }

  AddMatMatBatched<BaseFloat>(1.0, filters_grad_batch, out_deriv_batch, kTrans,
                              input_patch_batch, kNoTrans, 1.0);

  // add the row blocks together to filters_grad
  filters_grad.AddMatBlocks(1.0, filters_grad_blocks_batch);

  // create a matrix holding the col blocks sum of out_deriv
  CuMatrix<BaseFloat> out_deriv_col_blocks_sum(out_deriv.NumRows(),
                                               num_filters);

  // add the col blocks together to out_deriv_col_blocks_sum
  out_deriv_col_blocks_sum.AddMatBlocks(1.0, out_deriv);

  bias_grad.AddRowSumMat(1.0, out_deriv_col_blocks_sum, 1.0);

  // release memory
  for (int32 p = 0; p < input_patch_batch.size(); p++) {
    delete filters_grad_batch[p];
    delete input_patch_batch[p];
  }

  //
  // update
  //
  filter_params_.AddMat(learning_rate_, filters_grad);
  bias_params_.AddVec(learning_rate_, bias_grad);
}

void ConvolutionComponent::SetZero(bool treat_as_gradient) {
  if (treat_as_gradient) {
    learning_rate_ = 1.0;  // don't call SetLearningRate, that would apply the
                           // learning rate factor.
    is_gradient_ = true;
  }
  filter_params_.SetZero();
  bias_params_.SetZero();
}

void ConvolutionComponent::Read(std::istream &is, bool binary) {
  ReadUpdatableCommon(is, binary);  // Read opening tag and learning rate.
  ExpectToken(is, binary, "<InputXDim>");
  ReadBasicType(is, binary, &input_x_dim_);
  ExpectToken(is, binary, "<InputYDim>");
  ReadBasicType(is, binary, &input_y_dim_);
  ExpectToken(is, binary, "<InputZDim>");
  ReadBasicType(is, binary, &input_z_dim_);
  ExpectToken(is, binary, "<FiltXDim>");
  ReadBasicType(is, binary, &filt_x_dim_);
  ExpectToken(is, binary, "<FiltYDim>");
  ReadBasicType(is, binary, &filt_y_dim_);
  ExpectToken(is, binary, "<FiltXStep>");
  ReadBasicType(is, binary, &filt_x_step_);
  ExpectToken(is, binary, "<FiltYStep>");
  ReadBasicType(is, binary, &filt_y_step_);
  ExpectToken(is, binary, "<InputVectorization>");
  int32 input_vectorization;
  ReadBasicType(is, binary, &input_vectorization);
  input_vectorization_ = static_cast<TensorVectorizationType>(input_vectorization);
  ExpectToken(is, binary, "<FilterParams>");
  filter_params_.Read(is, binary);
  ExpectToken(is, binary, "<BiasParams>");
  bias_params_.Read(is, binary);
  std::string tok;
  ReadToken(is, binary, &tok);
  if (tok == "<IsGradient>") {
    ReadBasicType(is, binary, &is_gradient_);
    ExpectToken(is, binary, "</ConvolutionComponent>");
  } else {
    is_gradient_ = false;
    KALDI_ASSERT(tok == "</ConvolutionComponent>");
  }
}

void ConvolutionComponent::Write(std::ostream &os, bool binary) const {
  WriteUpdatableCommon(os, binary);  // write opening tag and learning rate.
  WriteToken(os, binary, "<InputXDim>");
  WriteBasicType(os, binary, input_x_dim_);
  WriteToken(os, binary, "<InputYDim>");
  WriteBasicType(os, binary, input_y_dim_);
  WriteToken(os, binary, "<InputZDim>");
  WriteBasicType(os, binary, input_z_dim_);
  WriteToken(os, binary, "<FiltXDim>");
  WriteBasicType(os, binary, filt_x_dim_);
  WriteToken(os, binary, "<FiltYDim>");
  WriteBasicType(os, binary, filt_y_dim_);
  WriteToken(os, binary, "<FiltXStep>");
  WriteBasicType(os, binary, filt_x_step_);
  WriteToken(os, binary, "<FiltYStep>");
  WriteBasicType(os, binary, filt_y_step_);
  WriteToken(os, binary, "<InputVectorization>");
  WriteBasicType(os, binary, static_cast<int32>(input_vectorization_));
  WriteToken(os, binary, "<FilterParams>");
  filter_params_.Write(os, binary);
  WriteToken(os, binary, "<BiasParams>");
  bias_params_.Write(os, binary);
  WriteToken(os, binary, "<IsGradient>");
  WriteBasicType(os, binary, is_gradient_);
  WriteToken(os, binary, "</ConvolutionComponent>");
}

BaseFloat ConvolutionComponent::DotProduct(const UpdatableComponent &other_in) const {
  const ConvolutionComponent *other =
      dynamic_cast<const ConvolutionComponent*>(&other_in);
  return TraceMatMat(filter_params_, other->filter_params_, kTrans)
         + VecVec(bias_params_, other->bias_params_);
}

Component* ConvolutionComponent::Copy() const {
  ConvolutionComponent *ans = new ConvolutionComponent(*this);
  return ans;
}

void ConvolutionComponent::PerturbParams(BaseFloat stddev) {
  CuMatrix<BaseFloat> temp_filter_params(filter_params_);
  temp_filter_params.SetRandn();
  filter_params_.AddMat(stddev, temp_filter_params);

  CuVector<BaseFloat> temp_bias_params(bias_params_);
  temp_bias_params.SetRandn();
  bias_params_.AddVec(stddev, temp_bias_params);
}

void ConvolutionComponent::SetParams(const VectorBase<BaseFloat> &bias,
                                     const MatrixBase<BaseFloat> &filter) {
  bias_params_ = bias;
  filter_params_ = filter;
  KALDI_ASSERT(bias_params_.Dim() == filter_params_.NumRows());
}

int32 ConvolutionComponent::NumParameters() const {
  return (filter_params_.NumCols() + 1) * filter_params_.NumRows();
}

void ConvolutionComponent::Vectorize(VectorBase<BaseFloat> *params) const {
  KALDI_ASSERT(params->Dim() == this->NumParameters());
  int32 num_filter_params = filter_params_.NumCols() * filter_params_.NumRows();
  params->Range(0, num_filter_params).CopyRowsFromMat(filter_params_);
  params->Range(num_filter_params, bias_params_.Dim()).CopyFromVec(bias_params_);
}
void ConvolutionComponent::UnVectorize(const VectorBase<BaseFloat> &params) {
  KALDI_ASSERT(params.Dim() == this->NumParameters());
  int32 num_filter_params = filter_params_.NumCols() * filter_params_.NumRows();
  filter_params_.CopyRowsFromVec(params.Range(0, num_filter_params));
  bias_params_.CopyFromVec(params.Range(num_filter_params, bias_params_.Dim()));
}

// aquire input dim
int32 MaxpoolingComponent::InputDim() const {
  return input_x_dim_ * input_y_dim_ * input_z_dim_;
}

// aquire output dim
<<<<<<< HEAD
int32 Convolutional1dComponent::OutputDim() const {
  int32 num_filters = filter_params_.NumRows();
  int32 num_patches = 1 + (patch_stride_ - patch_dim_) / patch_step_;
  return num_patches * num_filters;
}

// initialize the component using hyperparameters
void Convolutional1dComponent::Init(int32 input_dim, int32 output_dim,
                                    int32 patch_dim, int32 patch_step, int32 patch_stride,
                                    BaseFloat param_stddev, BaseFloat bias_stddev) {
  patch_dim_ = patch_dim;
  patch_step_ = patch_step;
  patch_stride_ = patch_stride;
  int32 num_splice = input_dim / patch_stride;
  int32 filter_dim = num_splice * patch_dim;
  int32 num_patches = 1 + (patch_stride - patch_dim) / patch_step;
  int32 num_filters = output_dim / num_patches;
  KALDI_ASSERT(input_dim % patch_stride == 0);
  KALDI_ASSERT((patch_stride - patch_dim) % patch_step == 0);
  KALDI_ASSERT(output_dim % num_patches == 0);

  filter_params_.Resize(num_filters, filter_dim);
  bias_params_.Resize(num_filters);
  KALDI_ASSERT(param_stddev >= 0.0 && bias_stddev >= 0.0);
  filter_params_.SetRandn();
  filter_params_.Scale(param_stddev);
  bias_params_.SetRandn();
  bias_params_.Scale(bias_stddev);
}

// initialize the component using predefined matrix file
void Convolutional1dComponent::Init(int32 patch_dim, int32 patch_step, int32 patch_stride,
                                    std::string matrix_filename) {
  patch_dim_ = patch_dim;
  patch_step_ = patch_step;
  patch_stride_ = patch_stride;
  CuMatrix<BaseFloat> mat;
  ReadKaldiObject(matrix_filename, &mat);
  KALDI_ASSERT(mat.NumCols() >= 2);
  int32 filter_dim = mat.NumCols() - 1, num_filters = mat.NumRows();
  filter_params_.Resize(num_filters, filter_dim);
  bias_params_.Resize(num_filters);
  filter_params_.CopyFromMat(mat.Range(0, num_filters, 0, filter_dim));
  bias_params_.CopyColFromMat(mat, filter_dim);
}

// resize the component, setting the parameters to zero, while
// leaving any other configuration values the same
void Convolutional1dComponent::Resize(int32 input_dim, int32 output_dim) {
  KALDI_ASSERT(input_dim > 0 && output_dim > 0);
  int32 num_splice = input_dim / patch_stride_;
  int32 filter_dim = num_splice * patch_dim_;
  int32 num_patches = 1 + (patch_stride_ - patch_dim_) / patch_step_;
  int32 num_filters = output_dim / num_patches;
  KALDI_ASSERT(input_dim % patch_stride_ == 0);
  KALDI_ASSERT((patch_stride_ - patch_dim_) % patch_step_ == 0);
  KALDI_ASSERT(output_dim % num_patches == 0);
  filter_params_.Resize(num_filters, filter_dim);
  bias_params_.Resize(num_filters);
}

// display information about component
std::string Convolutional1dComponent::Info() const {
  std::ostringstream stream;
  int32 num_splice = InputDim() / patch_stride_;
  int32 filter_dim = num_splice * patch_dim_;
  int32 num_patches = 1 + (patch_stride_ - patch_dim_) / patch_step_;
  int32 num_filters = OutputDim() / num_patches;

  stream << UpdatableComponent::Info()
         << ", num-splice=" << num_splice
         << ", num-patches=" << num_patches
         << ", num-filters=" << num_filters
         << ", filter-dim=" << filter_dim;
  PrintParameterStats(stream, "filter-params", filter_params_);
  PrintParameterStats(stream, "bias-params", bias_params_, true);
  return stream.str();
=======
int32 MaxpoolingComponent::OutputDim() const {
  int32 num_pools_x = 1 + (input_x_dim_ - pool_x_size_) / pool_x_step_;
  int32 num_pools_y = 1 + (input_y_dim_ - pool_y_size_) / pool_y_step_;
  int32 num_pools_z = 1 + (input_z_dim_ - pool_z_size_) / pool_z_step_;
  return num_pools_x * num_pools_y * num_pools_z;
}

// check the component parameters
void MaxpoolingComponent::Check() const {
  // sanity check of the max pooling parameters
  KALDI_ASSERT(input_x_dim_ > 0);
  KALDI_ASSERT(input_y_dim_ > 0);
  KALDI_ASSERT(input_z_dim_ > 0);
  KALDI_ASSERT(pool_x_size_ > 0);
  KALDI_ASSERT(pool_y_size_ > 0);
  KALDI_ASSERT(pool_z_size_ > 0);
  KALDI_ASSERT(pool_x_step_ > 0);
  KALDI_ASSERT(pool_y_step_ > 0);
  KALDI_ASSERT(pool_z_step_ > 0);
  KALDI_ASSERT(input_x_dim_ >= pool_x_size_);
  KALDI_ASSERT(input_y_dim_ >= pool_y_size_);
  KALDI_ASSERT(input_z_dim_ >= pool_z_size_);
  KALDI_ASSERT(pool_x_size_ >= pool_x_step_);
  KALDI_ASSERT(pool_y_size_ >= pool_y_step_);
  KALDI_ASSERT(pool_z_size_ >= pool_z_step_);
  KALDI_ASSERT((input_x_dim_ - pool_x_size_) % pool_x_step_  == 0);
  KALDI_ASSERT((input_y_dim_ - pool_y_size_) % pool_y_step_  == 0);
  KALDI_ASSERT((input_z_dim_ - pool_z_size_) % pool_z_step_  == 0);
>>>>>>> d916174e
}

// initialize the component using configuration file
void MaxpoolingComponent::InitFromConfig(ConfigLine *cfl) {
  bool ok = true;

  ok = ok && cfl->GetValue("input-x-dim", &input_x_dim_);
  ok = ok && cfl->GetValue("input-y-dim", &input_y_dim_);
  ok = ok && cfl->GetValue("input-z-dim", &input_z_dim_);
  ok = ok && cfl->GetValue("pool-x-size", &pool_x_size_);
  ok = ok && cfl->GetValue("pool-y-size", &pool_y_size_);
  ok = ok && cfl->GetValue("pool-z-size", &pool_z_size_);
  ok = ok && cfl->GetValue("pool-x-step", &pool_x_step_);
  ok = ok && cfl->GetValue("pool-y-step", &pool_y_step_);
  ok = ok && cfl->GetValue("pool-z-step", &pool_z_step_);

  if (cfl->HasUnusedValues())
    KALDI_ERR << "Could not process these elements in initializer: "
              << cfl->UnusedValues();
  if (!ok)
    KALDI_ERR << "Bad initializer " << cfl->WholeLine();

  Check();
}

// Method to convert from a matrix representing a minibatch of vectorized
// 3D tensors to patches for 3d max pooling, each patch corresponds to
// the nodes having the same local coordinatenodes from each pool
void MaxpoolingComponent::InputToInputPatches(
    const CuMatrixBase<BaseFloat>& in,
    CuMatrix<BaseFloat> *patches) const{
  int32 num_pools_x = 1 + (input_x_dim_ - pool_x_size_) / pool_x_step_;
  int32 num_pools_y = 1 + (input_y_dim_ - pool_y_size_) / pool_y_step_;
  int32 num_pools_z = 1 + (input_z_dim_ - pool_z_size_) / pool_z_step_;

  std::vector<int32> column_map(patches->NumCols());
  int32 column_map_size = column_map.size();
  for (int32 x = 0, index =0; x < pool_x_size_; x++) {
    for (int32 y = 0; y < pool_y_size_; y++) {
      for (int32 z = 0; z < pool_z_size_; z++) {
        // given the local node coordinate, group them from each pool
        // to form a patch 
        for (int32 x_pool = 0; x_pool < num_pools_x; x_pool++) {
          for (int32 y_pool = 0; y_pool < num_pools_y; y_pool++) {
            for (int32 z_pool = 0; z_pool < num_pools_z; z_pool++, index++) {
              KALDI_ASSERT(index < column_map_size);
              column_map[index] = (x_pool * pool_x_step_ + x) * input_y_dim_ * input_z_dim_ +
                                  (y_pool * pool_y_step_ + y) * input_z_dim_ +
                                  (z_pool * pool_z_step_ + z);

            }
          }
        }
      }
    }
  }
  CuArray<int32> cu_cols(column_map);
  patches->CopyCols(in, cu_cols);
}

/*
  This is the 3d max pooling propagate function.
  It is assumed that each row of the input matrix
  is a vectorized 3D-tensor of type zxy.
  Similar to the propagate function of ConvolutionComponent,
  the input matrix is first arranged into patches so that
  pools (with / without overlapping) could be
  processed in a parallelizable manner.
  The output matrix is also a vectorized 3D-tensor of type zxy.
*/

void MaxpoolingComponent::Propagate(const ComponentPrecomputedIndexes *indexes,
                                    const CuMatrixBase<BaseFloat> &in,
                                    CuMatrixBase<BaseFloat> *out) const {
  int32 num_frames = in.NumRows();
  int32 num_pools = OutputDim();
  int32 pool_size = pool_x_size_ * pool_y_size_ * pool_z_size_;
  CuMatrix<BaseFloat> patches(num_frames, num_pools * pool_size, kUndefined);
  InputToInputPatches(in, &patches);

  out->Set(-1e20); // reset a large negative value
  for (int32 q = 0; q < pool_size; q++)
    out->Max(patches.ColRange(q * num_pools, num_pools));
}

// Method to compute the input derivative matrix from the input derivatives
// for patches, where each patch corresponds to
// the nodes having the same local coordinatenodes from each pool
void MaxpoolingComponent::InderivPatchesToInderiv(
    const CuMatrix<BaseFloat>& in_deriv_patches,
    CuMatrixBase<BaseFloat> *in_deriv) const {

  int32 num_pools_x = 1 + (input_x_dim_ - pool_x_size_) / pool_x_step_;
  int32 num_pools_y = 1 + (input_y_dim_ - pool_y_size_) / pool_y_step_;
  int32 num_pools_z = 1 + (input_z_dim_ - pool_z_size_) / pool_z_step_;

  std::vector<std::vector<int32> > reverse_column_map(in_deriv->NumCols());
  int32 rev_col_map_size = reverse_column_map.size();
  for (int32 x = 0, index = 0; x < pool_x_size_; x++) {
    for (int32 y = 0; y < pool_y_size_; y++) {
      for (int32 z = 0; z < pool_z_size_; z++) {

        for (int32 x_pool = 0; x_pool < num_pools_x; x_pool++) {
          for (int32 y_pool = 0; y_pool < num_pools_y; y_pool++) {
            for (int32 z_pool = 0; z_pool < num_pools_z; z_pool++, index++) {
              int32 vector_index = (x_pool * pool_x_step_ + x) * input_y_dim_ * input_z_dim_ +
                                  (y_pool * pool_y_step_ + y) * input_z_dim_ +
                                  (z_pool * pool_z_step_ + z);

              KALDI_ASSERT(vector_index < rev_col_map_size);
              reverse_column_map[vector_index].push_back(index);
            }
          }
        }
      }
    }
  }

<<<<<<< HEAD
  //
  // calculate the gradient
  //
  filters_grad.Resize(num_filters, filter_dim, kSetZero); // reset
  bias_grad.Resize(num_filters, kSetZero); // reset

  //
  // use all the patches
  //

  // create a single large matrix holding the smaller matrices
  // from the vector container filters_grad_batch along the rows
  CuMatrix<BaseFloat> filters_grad_blocks_batch(
      num_patches * filters_grad.NumRows(), filters_grad.NumCols());

  std::vector<CuSubMatrix<BaseFloat>* > filters_grad_batch, diff_patch_batch,
	  patch_batch;
  for (int32 p = 0; p < num_patches; p++) {
    // form batch in vector container
    filters_grad_batch.push_back(new CuSubMatrix<BaseFloat>(
			    filters_grad_blocks_batch.RowRange(
				    p * filters_grad.NumRows(),
				    filters_grad.NumRows())));
    diff_patch_batch.push_back(new CuSubMatrix<BaseFloat>(out_deriv.ColRange(
				    p * num_filters, num_filters)));
    patch_batch.push_back(new CuSubMatrix<BaseFloat>(patches.ColRange(
				    p * filter_dim, filter_dim)));
  }

  AddMatMatBatched<BaseFloat>(1.0, filters_grad_batch, diff_patch_batch, kTrans, patch_batch,
                              kNoTrans, 1.0);

  // add the row blocks together to filters_grad
  filters_grad.AddMatBlocks(1.0, filters_grad_blocks_batch);

  // create a matrix holding the col blocks sum of out_deriv
  CuMatrix<BaseFloat> out_deriv_col_blocks_sum(out_deriv.NumRows(), num_filters);

  // add the col blocks together to out_deriv_col_blocks_sum
  out_deriv_col_blocks_sum.AddMatBlocks(1.0, out_deriv);

  bias_grad.AddRowSumMat(1.0, out_deriv_col_blocks_sum, 1.0);

  // release memory
  for (int32 p = 0; p < num_patches; p++) {
    delete filters_grad_batch[p];
    delete diff_patch_batch[p];
    delete patch_batch[p];
  }

  //
  // update
  //
  filter_params_.AddMat(learning_rate_, filters_grad);
  bias_params_.AddVec(learning_rate_, bias_grad);
}

void Convolutional1dComponent::Vectorize(VectorBase<BaseFloat> *params) const {
  KALDI_ASSERT(params->Dim() == this->NumParameters());
  int32 num_filter_params = filter_params_.NumCols() * filter_params_.NumRows();
  params->Range(0, num_filter_params).CopyRowsFromMat(filter_params_);
  params->Range(num_filter_params, bias_params_.Dim()).CopyFromVec(bias_params_);
}
void Convolutional1dComponent::UnVectorize(const VectorBase<BaseFloat> &params) {
  KALDI_ASSERT(params.Dim() == this->NumParameters());
  int32 num_filter_params = filter_params_.NumCols() * filter_params_.NumRows();
  filter_params_.CopyRowsFromVec(params.Range(0, num_filter_params));
  bias_params_.CopyFromVec(params.Range(num_filter_params, bias_params_.Dim()));
}

void MaxpoolingComponent::Init(int32 input_dim, int32 output_dim,
                               int32 pool_size, int32 pool_stride)  {
  input_dim_ = input_dim;
  output_dim_ = output_dim;
  pool_size_ = pool_size;
  pool_stride_ = pool_stride;

  // sanity check
  // number of patches
  KALDI_ASSERT(input_dim_ % pool_stride_ == 0);
  int32 num_patches = input_dim_ / pool_stride_;
  // number of pools
  KALDI_ASSERT(num_patches % pool_size_ == 0);
  int32 num_pools = num_patches / pool_size_;
  // check output dim
  KALDI_ASSERT(output_dim_ == num_pools * pool_stride_);
}

void MaxpoolingComponent::InitFromConfig(ConfigLine *cfl) {
  int32 input_dim = 0;
  int32 output_dim = 0;
  int32 pool_size = -1, pool_stride = -1;
  bool ok = true;

  ok = ok && cfl->GetValue("input-dim", &input_dim);
  ok = ok && cfl->GetValue("output-dim", &output_dim);
  ok = ok && cfl->GetValue("pool-size", &pool_size);
  ok = ok && cfl->GetValue("pool-stride", &pool_stride);

  KALDI_LOG << output_dim << " " << input_dim << " " << ok;
  KALDI_LOG << "Pool: " << pool_size << " "
            << pool_stride << " " << ok;
  if (cfl->HasUnusedValues())
    KALDI_ERR << "Could not process these elements in initializer: "
	      << cfl->UnusedValues();
  if (!ok || output_dim <= 0)
    KALDI_ERR << "Invalid initializer for layer of type "
              << Type() << ": \"" << cfl->WholeLine() << "\"";
  Init(input_dim, output_dim, pool_size, pool_stride);
}

void MaxpoolingComponent::Propagate(const ComponentPrecomputedIndexes *indexes,
                                    const CuMatrixBase<BaseFloat> &in,
                                    CuMatrixBase<BaseFloat> *out) const {
  int32 num_patches = input_dim_ / pool_stride_;
  int32 num_pools = num_patches / pool_size_;

  // do the max-pooling
  for (int32 q = 0; q < num_pools; q++) {
    // get output buffer of the pool
    CuSubMatrix<BaseFloat> pool(out->ColRange(q * pool_stride_, pool_stride_));
    pool.Set(-1e20); // reset a large negative value
    for (int32 r = 0; r < pool_size_; r++) {
      // col-by-col block comparison pool
      int32 p = r + q * pool_size_;
      pool.Max(in.ColRange(p * pool_stride_, pool_stride_));
    }
=======
  std::vector<std::vector<int32> > rearranged_column_map;
  RearrangeIndexes(reverse_column_map, &rearranged_column_map);
  for (int32 p = 0; p < rearranged_column_map.size(); p++) {
    CuArray<int32> cu_cols(rearranged_column_map[p]);
    in_deriv->AddCols(in_deriv_patches, cu_cols);
>>>>>>> d916174e
  }
}

/*
  3d max pooling backpropagate function
  This function backpropagate the error from
  out_deriv to in_deriv.
  In order to select the node in each pool to
  backpropagate the error, it has to compare
  the output pool value stored in the out_value
  matrix with each of its input pool member node
  stroed in the in_value matrix.
*/
void MaxpoolingComponent::Backprop(const std::string &debug_info,
                                   const ComponentPrecomputedIndexes *indexes,
                                   const CuMatrixBase<BaseFloat> &in_value,
                                   const CuMatrixBase<BaseFloat> &out_value,
                                   const CuMatrixBase<BaseFloat> &out_deriv,
                                   Component *, // to_update,
                                   CuMatrixBase<BaseFloat> *in_deriv) const {
  if (!in_deriv)
    return;

  int32 num_frames = in_value.NumRows();
  int32 num_pools = OutputDim();
  int32 pool_size = pool_x_size_ * pool_y_size_ * pool_z_size_;
  CuMatrix<BaseFloat> patches(num_frames, num_pools * pool_size, kUndefined);
  InputToInputPatches(in_value, &patches);

  for (int32 q = 0; q < pool_size; q++) {
    // zero-out mask
    CuMatrix<BaseFloat> mask;
    out_value.EqualElementMask(patches.ColRange(q * num_pools, num_pools), &mask);
    mask.MulElements(out_deriv);
    patches.ColRange(q * num_pools, num_pools).CopyFromMat(mask);
  }

  // combine the derivatives from the individual input deriv patches
  // to compute input deriv matrix
  InderivPatchesToInderiv(patches, in_deriv);
}

void MaxpoolingComponent::Read(std::istream &is, bool binary) {
  ExpectOneOrTwoTokens(is, binary, "<MaxpoolingComponent>", "<InputXDim>");
  ReadBasicType(is, binary, &input_x_dim_);
  ExpectToken(is, binary, "<InputYDim>");
  ReadBasicType(is, binary, &input_y_dim_);
  ExpectToken(is, binary, "<InputZDim>");
  ReadBasicType(is, binary, &input_z_dim_);
  ExpectToken(is, binary, "<PoolXSize>");
  ReadBasicType(is, binary, &pool_x_size_);
  ExpectToken(is, binary, "<PoolYSize>");
  ReadBasicType(is, binary, &pool_y_size_);
  ExpectToken(is, binary, "<PoolZSize>");
  ReadBasicType(is, binary, &pool_z_size_);
  ExpectToken(is, binary, "<PoolXStep>");
  ReadBasicType(is, binary, &pool_x_step_);
  ExpectToken(is, binary, "<PoolYStep>");
  ReadBasicType(is, binary, &pool_y_step_);
  ExpectToken(is, binary, "<PoolZStep>");
  ReadBasicType(is, binary, &pool_z_step_);
  ExpectToken(is, binary, "</MaxpoolingComponent>");
  Check();
}

void MaxpoolingComponent::Write(std::ostream &os, bool binary) const {
  WriteToken(os, binary, "<MaxpoolingComponent>");
  WriteToken(os, binary, "<InputXDim>");
  WriteBasicType(os, binary, input_x_dim_);
  WriteToken(os, binary, "<InputYDim>");
  WriteBasicType(os, binary, input_y_dim_);
  WriteToken(os, binary, "<InputZDim>");
  WriteBasicType(os, binary, input_z_dim_);
  WriteToken(os, binary, "<PoolXSize>");
  WriteBasicType(os, binary, pool_x_size_);
  WriteToken(os, binary, "<PoolYSize>");
  WriteBasicType(os, binary, pool_y_size_);
  WriteToken(os, binary, "<PoolZSize>");
  WriteBasicType(os, binary, pool_z_size_);
  WriteToken(os, binary, "<PoolXStep>");
  WriteBasicType(os, binary, pool_x_step_);
  WriteToken(os, binary, "<PoolYStep>");
  WriteBasicType(os, binary, pool_y_step_);
  WriteToken(os, binary, "<PoolZStep>");
  WriteBasicType(os, binary, pool_z_step_);
  WriteToken(os, binary, "</MaxpoolingComponent>");
}

// display information about component
std::string MaxpoolingComponent::Info() const {
  std::ostringstream stream;
  stream << Type()
         << ", input-x-dim = " << input_x_dim_
         << ", input-y-dim = " << input_y_dim_
         << ", input-z-dim = " << input_z_dim_
         << ", pool-x-size = " << pool_x_size_
         << ", pool-y-size = " << pool_y_size_
         << ", pool-z-size = " << pool_z_size_
         << ", pool-x-step = " << pool_x_step_
         << ", pool-y-step = " << pool_y_step_
         << ", pool-z-step = " << pool_z_step_;
  return stream.str();
}

void PermuteComponent::ComputeReverseColumnMap() {
  int32 dim = column_map_.Dim();
  KALDI_ASSERT(dim > 0);
  std::vector<int32> reverse_column_map_cpu(dim, -1),
      column_map_cpu(dim);
  column_map_.CopyToVec(&column_map_cpu);
  for (int32 i = 0; i < dim; i++) {
    int32 &dest = reverse_column_map_cpu[column_map_cpu[i]];
    if (dest != -1)
      KALDI_ERR << "Column map does not represent a permutation.";
    dest = i;
  }
  reverse_column_map_.Resize(dim);
  reverse_column_map_.CopyFromVec(reverse_column_map_cpu);
}

Component* PermuteComponent::Copy() const {
  PermuteComponent *ans = new PermuteComponent();
  ans->column_map_ = column_map_;
  ans->reverse_column_map_ = reverse_column_map_;
  return ans;
}

void PermuteComponent::Propagate(const ComponentPrecomputedIndexes *indexes,
                                 const CuMatrixBase<BaseFloat> &in,
                                 CuMatrixBase<BaseFloat> *out) const  {
  out->CopyCols(in, column_map_);
}
void PermuteComponent::Backprop(const std::string &debug_info,
                                const ComponentPrecomputedIndexes *indexes,
                                const CuMatrixBase<BaseFloat> &, //in_value
                                const CuMatrixBase<BaseFloat> &, // out_value,
                                const CuMatrixBase<BaseFloat> &out_deriv,
                                Component *to_update,
                                CuMatrixBase<BaseFloat> *in_deriv) const  {
  in_deriv->CopyCols(out_deriv, reverse_column_map_);
}

void PermuteComponent::InitFromConfig(ConfigLine *cfl) {
  bool ok = true;
  std::string column_map_str;
  ok = ok && cfl->GetValue("column-map", &column_map_str);
  std::vector<int32> column_map;
  if (!SplitStringToIntegers(column_map_str, ",", true, &column_map))
    KALDI_ERR << "Bad initializer in PermuteComponent: column-map="
              << column_map_str;
  if (cfl->HasUnusedValues())
    KALDI_ERR << "Could not process these elements in initializer: "
	      << cfl->UnusedValues();
  if (!ok)
    KALDI_ERR << "Invalid initializer for layer of type "
              << Type() << ": \"" << cfl->WholeLine() << "\"";
  Init(column_map);
}

void PermuteComponent::Init(const std::vector<int32> &column_map) {
  KALDI_ASSERT(column_map.size() > 0);
  column_map_.CopyFromVec(column_map);
  ComputeReverseColumnMap();
}

void PermuteComponent::Read(std::istream &is, bool binary) {
  ExpectOneOrTwoTokens(is, binary, "<PermuteComponent>", "<ColumnMap>");
  std::vector<int32> column_map;
  if (binary && is.peek() == 'F') {
    // back-compatibility code [temporary]
    Vector<BaseFloat> float_map;
    float_map.Read(is, binary);
    column_map.resize(float_map.Dim());
    for (int32 i = 0; i < float_map.Dim(); i++) {
      // note: casting truncates toward zero: add 0.5 to approximate rounding.
      column_map[i] = static_cast<int32>(float_map(i) + 0.5);
    }
    // the next line is a workaround for a bug in the old
    // writing code, which now causes an assert failure.  it's only
    // valid for the permutations we're currently using.  anyway all this
    // code is only temporary.
    column_map.back() = float_map.Dim() - 1;
  } else {
    ReadIntegerVector(is, binary, &column_map);
  }
  column_map_.CopyFromVec(column_map);
  ExpectToken(is, binary, "</PermuteComponent>");
  ComputeReverseColumnMap();
}

void PermuteComponent::Write(std::ostream &os, bool binary) const {
  WriteToken(os, binary, "<PermuteComponent>");
  WriteToken(os, binary, "<ColumnMap>");
  std::ostringstream buffer;
  std::vector<int32> column_map;
  column_map_.CopyToVec(&column_map);
  WriteIntegerVector(os, binary, column_map);
  WriteToken(os, binary, "</PermuteComponent>");
}

std::string PermuteComponent::Info() const {
  std::ostringstream stream;
  stream << Type() << ", dim=" << column_map_.Dim();
  stream << " , column-map=[ ";
  std::vector<int32> column_map(column_map_.Dim());
  column_map_.CopyToVec(&column_map);
  int32 max_size = 5;
  for (size_t i = 0; i < column_map.size() && i < max_size; i++)
    stream << column_map[i] << ' ';
  if (static_cast<int32>(column_map.size()) > max_size)
    stream << "... ";
  stream << "]";
  return stream.str();
}


bool CompositeComponent::IsUpdatable() const {
  for (std::vector<Component*>::const_iterator iter = components_.begin(),
           end = components_.end(); iter != end; ++iter)
    if (((*iter)->Properties() & kUpdatableComponent) != 0)
      return true;
  return false;
}

// virtual
int32 CompositeComponent::InputDim() const {
  KALDI_ASSERT(!components_.empty());
  return components_.front()->InputDim();
};

// virtual
int32 CompositeComponent::OutputDim() const {
  KALDI_ASSERT(!components_.empty());
  return components_.back()->OutputDim();
};

// virtual
int32 CompositeComponent::Properties() const {
  KALDI_ASSERT(!components_.empty());
  int32 last_component_properties = components_.back()->Properties(),
      first_component_properties = components_.front()->Properties();
  // We always assume backprop needs the input, as this would be necessary to
  // get the activations at intermediate layers, if these were not needed in
  // backprop, there would be no reason to use a CompositeComponent.
  int32 ans = kSimpleComponent | kBackpropNeedsInput |
      (last_component_properties &
       (kPropagateAdds|kBackpropNeedsOutput|kOutputContiguous)) |
       (first_component_properties &
        (kBackpropAdds|kInputContiguous)) |
       (IsUpdatable() ? kUpdatableComponent : 0);
  // note, we don't return the kStoresStats property because that function is
  // not implemented; instead, for efficiency, we call StoreStats() on any
  // sub-components as part of the backprop phase.
  if (last_component_properties & kStoresStats)
    ans |= kBackpropNeedsOutput;
  return ans;
};


MatrixStrideType CompositeComponent::GetStrideType(int32 i) const {
  int32 num_components = components_.size();
  if ((components_[i]->Properties() & kOutputContiguous) ||
      (i + 1 < num_components &&
       (components_[i + 1]->Properties() & kInputContiguous)))
    return kStrideEqualNumCols;
  else
    return kDefaultStride;
}


// virtual
void CompositeComponent::Propagate(
    const ComponentPrecomputedIndexes *, // indexes
    const CuMatrixBase<BaseFloat> &in,
    CuMatrixBase<BaseFloat> *out) const {
  KALDI_ASSERT(in.NumRows() == out->NumRows() && in.NumCols() == InputDim() &&
               out->NumCols() == OutputDim());
  int32 num_rows = in.NumRows(),
      num_components = components_.size();
  if (max_rows_process_ > 0 && num_rows > max_rows_process_) {
    // recurse and process smaller parts of the data, to save memory.
    for (int32 row_offset = 0; row_offset < num_rows;
         row_offset += max_rows_process_) {
      int32 this_num_rows = std::min<int32>(max_rows_process_,
                                            num_rows - row_offset);
      const CuSubMatrix<BaseFloat> in_part(in, row_offset, this_num_rows,
                                           0, in.NumCols());
      CuSubMatrix<BaseFloat> out_part(*out, row_offset, this_num_rows,
                                      0, out->NumCols());
      this->Propagate(NULL, in_part, &out_part);
    }
    return;
  }
  std::vector<CuMatrix<BaseFloat> > intermediate_outputs(num_components - 1);
  for (int32 i = 0; i < num_components; i++) {
    if (i + 1 < num_components) {
      MatrixResizeType resize_type =
          ((components_[i]->Properties() & kPropagateAdds) ?
           kSetZero : kUndefined);
      intermediate_outputs[i].Resize(num_rows, components_[i]->OutputDim(),
                                     resize_type, GetStrideType(i));
    }
    components_[i]->Propagate(NULL, (i == 0 ? in : intermediate_outputs[i-1]),
               (i + 1 == num_components ? out : &(intermediate_outputs[i])));
    if (i > 0)
      intermediate_outputs[i-1].Resize(0, 0);
  }
}


void CompositeComponent::Init(const std::vector<Component*> &components,
                              int32 max_rows_process) {
  DeletePointers(&components_);  // clean up.
  components_ = components;
  KALDI_ASSERT(!components.empty());
  max_rows_process_ = max_rows_process;

  for (size_t i = 0; i < components_.size(); i++) {
    // make sure all constituent components are simple.
    KALDI_ASSERT(components_[i]->Properties() & kSimpleComponent);
    if (i > 0) {
      // make sure all the internal dimensions match up.
      KALDI_ASSERT(components_[i]->InputDim() ==
                   components_[i-1]->OutputDim());
    }
  }
}

// virtual
void CompositeComponent::Read(std::istream &is, bool binary) {
  // Because we didn't previously write out the learning rate,
  // we need some temporary code.
  int32 max_rows_process;
  if (false) {
    ReadUpdatableCommon(is, binary);
    ExpectToken(is, binary, "<MaxRowsProcess>");
    ReadBasicType(is, binary, &max_rows_process);
  } else {  // temporary code.
    std::string token;
    ReadToken(is, binary, &token);
    if (token == "<CompositeComponent>") {
      // if the first token is the opening tag, then
      // ignore it and get the next tag.
      ReadToken(is, binary, &token);
    }
    if (token == "<LearningRateFactor>") {
      ReadBasicType(is, binary, &learning_rate_factor_);
      ReadToken(is, binary, &token);
    } else {
      learning_rate_factor_ = 1.0;
    }
    if (token == "<IsGradient>") {
      ReadBasicType(is, binary, &is_gradient_);
      ReadToken(is, binary, &token);
    } else {
      is_gradient_ = false;
    }
    if (token == "<LearningRate>") {
      ReadBasicType(is, binary, &learning_rate_);
      ReadToken(is, binary, &token);
    }
    if (token != "<MaxRowsProcess>") {
      KALDI_ERR << "Expected token <MaxRowsProcess>, got "
                << token;
    }
    ReadBasicType(is, binary, &max_rows_process);
  }
  ExpectToken(is, binary, "<NumComponents>");
  int32 num_components;
  ReadBasicType(is, binary, &num_components); // Read dimension.
  if (num_components < 0 || num_components > 100000)
    KALDI_ERR << "Bad num-components";
  std::vector<Component*> components(num_components);
  for (int32 i = 0; i < num_components; i++)
    components[i] = ReadNew(is, binary);
  Init(components, max_rows_process);
  ExpectToken(is, binary, "</CompositeComponent>");
}

// virtual
void CompositeComponent::ZeroStats() {
  // we call ZeroStats() on all components without checking their flags; this
  // will do nothing if the component doesn't store stats.  (components like
  // ReLU and sigmoid and tanh store stats on activations).
  for (size_t i = 0; i < components_.size(); i++)
   components_[i]->ZeroStats();
}

// virtual
void CompositeComponent::Write(std::ostream &os, bool binary) const {
  WriteUpdatableCommon(os, binary);  // Write opening tag and learning rate.
  WriteToken(os, binary, "<MaxRowsProcess>");
  WriteBasicType(os, binary, max_rows_process_);
  WriteToken(os, binary, "<NumComponents>");
  int32 num_components = components_.size();
  WriteBasicType(os, binary, num_components);
  for (int32 i = 0; i < num_components; i++)
    components_[i]->Write(os, binary);
  WriteToken(os, binary, "</CompositeComponent>");
}


// virtual
void CompositeComponent::Backprop(const std::string &debug_info,
                                  const ComponentPrecomputedIndexes *indexes,
                                  const CuMatrixBase<BaseFloat> &in_value,
                                  const CuMatrixBase<BaseFloat> &out_value,
                                  const CuMatrixBase<BaseFloat> &out_deriv,
                                  Component *to_update,
                                  CuMatrixBase<BaseFloat> *in_deriv) const {
  KALDI_ASSERT(in_value.NumRows() == out_deriv.NumRows() &&
               in_value.NumCols() == InputDim() &&
               out_deriv.NumCols() == OutputDim());
  int32 num_rows = in_value.NumRows(),
      num_components = components_.size();
  if (max_rows_process_ > 0 && num_rows > max_rows_process_) {
    KALDI_ASSERT(max_rows_process_ > 0);
    // recurse and process smaller parts of the data, to save memory.
    for (int32 row_offset = 0; row_offset < num_rows;
         row_offset += max_rows_process_) {
      bool have_output_value = (out_value.NumRows() != 0);
      int32 this_num_rows = std::min<int32>(max_rows_process_,
                                            num_rows - row_offset);
      // out_value_part will only be used if out_value is nonempty; otherwise we
      // make it a submatrix of 'out_deriv' to avoid errors in the constructor.
      const CuSubMatrix<BaseFloat> out_value_part(have_output_value ? out_value : out_deriv,
                                                  row_offset, this_num_rows,
                                                  0, out_deriv.NumCols());
      // in_deriv_value_part will only be used if in_deriv != NULL; otherwise we
      // make it a submatrix of 'in_value' to avoid errors in the constructor.
      CuSubMatrix<BaseFloat> in_deriv_part(in_deriv != NULL ? *in_deriv : in_value,
                                            row_offset, this_num_rows,
                                            0, in_value.NumCols());
      CuSubMatrix<BaseFloat> in_value_part(in_value, row_offset, this_num_rows,
                                           0, in_value.NumCols());
      const CuSubMatrix<BaseFloat> out_deriv_part(out_deriv,
                                                  row_offset, this_num_rows,
                                                  0, out_deriv.NumCols());
      CuMatrix<BaseFloat>  empty_mat;
      this->Backprop(debug_info, NULL, in_value_part,
                     (have_output_value ? static_cast<const CuMatrixBase<BaseFloat>&>(out_value_part) :
                      static_cast<const CuMatrixBase<BaseFloat>&>(empty_mat)),
                     out_deriv_part, to_update,
                     in_deriv != NULL ? &in_deriv_part : NULL);
    }
    return;
  }
  // For now, assume all intermediate values and derivatives need to be
  // computed.  in_value and out_deriv will always be supplied.

  // intermediate_outputs[i] contains the output of component i.
  std::vector<CuMatrix<BaseFloat> > intermediate_outputs(num_components - 1);
  // intermediate_derivs[i] contains the deriative at the output of component i.
  std::vector<CuMatrix<BaseFloat> > intermediate_derivs(num_components - 1);

  // Do the propagation again, for all but the last component in the sequence.
  // later on we can try being more careful about which ones we need to
  // propagate.
  for (int32 i = 0; i + 1 < num_components; i++) {
    // skip the last-but-one component's propagate if the last component's
    // backprop doesn't need the input and the one previous to that doesn't
    // need the output.  [lowest hanging fruit for optimization]
    if (i + 2 == num_components &&
        !(components_[i+1]->Properties() & kBackpropNeedsInput) &&
        !(components_[i]->Properties() & kBackpropNeedsOutput))
      break;
    MatrixResizeType resize_type =
        ((components_[i]->Properties() & kPropagateAdds) ?
         kSetZero : kUndefined);
    intermediate_outputs[i].Resize(num_rows, components_[i]->OutputDim(),
                                   resize_type, GetStrideType(i));
    components_[i]->Propagate(NULL,
                              (i == 0 ? in_value : intermediate_outputs[i-1]),
                              &(intermediate_outputs[i]));
  }
  for (int32 i = num_components - 1; i >= 0; i--) {
    Component *component_to_update =
        (to_update == NULL ? NULL :
         dynamic_cast<CompositeComponent*>(to_update)->components_[i]);

    if (components_[i]->Properties() & kStoresStats &&
        component_to_update != NULL)
      component_to_update->StoreStats(
          (i + 1 == num_components ? out_value : intermediate_outputs[i]));

    // skip the first component's backprop if it's not updatable and in_deriv is
    // not requested.  Again, this is the lowest-hanging fruit to optimize.
    if (i == 0 && !(components_[0]->Properties() & kUpdatableComponent) &&
        in_deriv == NULL)
      break;
    if (i > 0) {
      MatrixResizeType resize_type =
          ((components_[i]->Properties() & kBackpropAdds) ?
           kSetZero : kUndefined);
      intermediate_derivs[i-1].Resize(num_rows, components_[i]->InputDim(),
                                      resize_type, GetStrideType(i - 1));
    }
    components_[i]->Backprop(debug_info, NULL,
                             (i == 0 ? in_value : intermediate_outputs[i-1]),
                             (i + 1 == num_components ? out_value : intermediate_outputs[i]),
                             (i + 1 == num_components ? out_deriv : intermediate_derivs[i]),
                             component_to_update,
                             (i == 0 ? in_deriv : &(intermediate_derivs[i-1])));
  }
}


// virtual
std::string CompositeComponent::Info() const {
  std::ostringstream stream;
  stream << Type() << " ";
  for (size_t i = 0; i < components_.size(); i++) {
    if (i > 0) stream << ", ";
    stream << "sub-component" << (i+1) << " = { "
           << components_[i]->Info() << " }";
  }
  return stream.str();
}

// virtual
void CompositeComponent::Scale(BaseFloat scale) {
  for (size_t i = 0; i < components_.size(); i++)
    components_[i]->Scale(scale);
}

// virtual
void CompositeComponent::Add(BaseFloat alpha, const Component &other_in) {
  const CompositeComponent *other = dynamic_cast<const CompositeComponent*>(
      &other_in);
  KALDI_ASSERT(other != NULL && other->components_.size() ==
               components_.size() && "Mismatching nnet topologies");
  for (size_t i = 0; i < components_.size(); i++)
    components_[i]->Add(alpha, *(other->components_[i]));
}

// virtual
void CompositeComponent::SetZero(bool treat_as_gradient) {
  KALDI_ASSERT(this->IsUpdatable());  // or should not be called.
  for (size_t i = 0; i < components_.size(); i++) {
    if (components_[i]->Properties() & kUpdatableComponent) {
      UpdatableComponent *uc =
          dynamic_cast<UpdatableComponent*>(components_[i]);
      uc->SetZero(treat_as_gradient);
    }
  }
}

// virtual
void CompositeComponent::PerturbParams(BaseFloat stddev) {
  KALDI_ASSERT(this->IsUpdatable());  // or should not be called.
  for (size_t i = 0; i < components_.size(); i++) {
    if (components_[i]->Properties() & kUpdatableComponent) {
      UpdatableComponent *uc =
          dynamic_cast<UpdatableComponent*>(components_[i]);
      uc->PerturbParams(stddev);
    }
  }
}

// virtual
void CompositeComponent::SetLearningRate(BaseFloat lrate) {
  KALDI_ASSERT(this->IsUpdatable());  // or should not be called.
  UpdatableComponent::SetLearningRate(lrate);  // set learning_rate_-- this gets
                                               // returned from LearningRate().
  // apply any learning-rate-factor that's set at this level (ill-advised, but
  // we'll do it.)
  BaseFloat effective_lrate = LearningRate();
  for (size_t i = 0; i < components_.size(); i++) {
    if (components_[i]->Properties() & kUpdatableComponent) {
      UpdatableComponent *uc =
          dynamic_cast<UpdatableComponent*>(components_[i]);
      uc->SetLearningRate(effective_lrate);
    }
  }
}

// virtual
int32 CompositeComponent::NumParameters() const {
  KALDI_ASSERT(this->IsUpdatable());  // or should not be called.
  int32 ans = 0;
  for (size_t i = 0; i < components_.size(); i++) {
    if (components_[i]->Properties() & kUpdatableComponent) {
      UpdatableComponent *uc =
          dynamic_cast<UpdatableComponent*>(components_[i]);
      ans += uc->NumParameters();
    }
  }
  return ans;
}

// virtual
void CompositeComponent::Vectorize(VectorBase<BaseFloat> *params) const {
  int32 cur_offset = 0;
  KALDI_ASSERT(this->IsUpdatable());  // or should not be called.
  for (size_t i = 0; i < components_.size(); i++) {
    if (components_[i]->Properties() & kUpdatableComponent) {
      UpdatableComponent *uc =
          dynamic_cast<UpdatableComponent*>(components_[i]);
      int32 this_size = uc->NumParameters();
      SubVector<BaseFloat> params_range(*params, cur_offset, this_size);
      uc->Vectorize(&params_range);
      cur_offset += this_size;
    }
  }
  KALDI_ASSERT(cur_offset == params->Dim());
}

// virtual
void CompositeComponent::UnVectorize(const VectorBase<BaseFloat> &params) {
  int32 cur_offset = 0;
  KALDI_ASSERT(this->IsUpdatable());  // or should not be called.
  for (size_t i = 0; i < components_.size(); i++) {
    if (components_[i]->Properties() & kUpdatableComponent) {
      UpdatableComponent *uc =
          dynamic_cast<UpdatableComponent*>(components_[i]);
      int32 this_size = uc->NumParameters();
      SubVector<BaseFloat> params_range(params, cur_offset, this_size);
      uc->UnVectorize(params_range);
      cur_offset += this_size;
    }
  }
  KALDI_ASSERT(cur_offset == params.Dim());
}

// virtual
BaseFloat CompositeComponent::DotProduct(
    const UpdatableComponent &other_in) const {
  const CompositeComponent *other = dynamic_cast<const CompositeComponent*>(
      &other_in);
  KALDI_ASSERT(other != NULL && other->components_.size() ==
               components_.size() && "Mismatching nnet topologies");
  BaseFloat ans = 0.0;
  for (size_t i = 0.0; i < components_.size(); i++) {
    if (components_[i]->Properties() & kUpdatableComponent) {
      UpdatableComponent *uc =
          dynamic_cast<UpdatableComponent*>(components_[i]);
      const UpdatableComponent *uc_other =
          dynamic_cast<UpdatableComponent*>(other->components_[i]);
      KALDI_ASSERT(uc != NULL && uc_other != NULL);
      ans += uc->DotProduct(*uc_other);
    }
  }
  return ans;
}

// virtual
Component* CompositeComponent::Copy() const {
  std::vector<Component*> components(components_.size());
  for (size_t i = 0; i < components_.size(); i++)
    components[i] = components_[i]->Copy();
  CompositeComponent *ans = new CompositeComponent();
  ans->Init(components, max_rows_process_);
  return ans;
}


// virtual
void CompositeComponent::InitFromConfig(ConfigLine *cfl) {
  int32 max_rows_process = 4096, num_components = -1;
  cfl->GetValue("max-rows-process", &max_rows_process);
  if (!cfl->GetValue("num-components", &num_components) ||
      num_components < 1)
    KALDI_ERR << "Expected num-components to be defined in "
              << "CompositeComponent config line '" << cfl->WholeLine() << "'";
  std::vector<Component*> components;
  for (int32 i = 1; i <= num_components; i++) {
    std::ostringstream name_stream;
    name_stream << "component" << i;
    std::string component_config;
    if (!cfl->GetValue(name_stream.str(), &component_config)) {
      DeletePointers(&components);
      KALDI_ERR << "Expected '" << name_stream.str() << "' to be defined in "
                << "CompositeComponent config line '" << cfl->WholeLine() << "'";
    }
    ConfigLine nested_line;
    // note: the nested line may not contain comments.
    std::string component_type;
    Component *this_component = NULL;
    if (!nested_line.ParseLine(component_config) ||
        !nested_line.GetValue("type", &component_type) ||
        !(this_component = NewComponentOfType(component_type))) {
      DeletePointers(&components);
      KALDI_ERR << "Could not parse config line for '" << name_stream.str()
                << "(or undefined or bad component type [type=xxx]), in "
                << "CompositeComponent config line '" << cfl->WholeLine() << "'";
    }
    if(this_component->Type() == "CompositeComponent") {
      DeletePointers(&components);
      delete this_component;
      KALDI_ERR << "Found CompositeComponent nested within CompositeComponent."
                << "Try decreasing max-rows-process instead."
                << "Nested line: '" << nested_line.WholeLine() << "'\n"
                << "Toplevel CompositeComponent line '" << cfl->WholeLine()
                << "'";
    }
    this_component->InitFromConfig(&nested_line);
    components.push_back(this_component);
  }
  if (cfl->HasUnusedValues())
    KALDI_ERR << "Could not process these elements in initializer: "
              << cfl->UnusedValues();
  this->Init(components, max_rows_process);
}

const Component* CompositeComponent::GetComponent(int32 i) const {
  KALDI_ASSERT(static_cast<size_t>(i) < components_.size());
  return components_[i];
}

void CompositeComponent::SetComponent(int32 i, Component *component) {
  KALDI_ASSERT(static_cast<size_t>(i) < components_.size());
  delete components_[i];
  components_[i] = component;
}

} // namespace nnet3
} // namespace kaldi<|MERGE_RESOLUTION|>--- conflicted
+++ resolved
@@ -3656,86 +3656,19 @@
   return input_x_dim_ * input_y_dim_ * input_z_dim_;
 }
 
+MaxpoolingComponent::MaxpoolingComponent(
+    const MaxpoolingComponent &component):
+    input_x_dim_(component.input_x_dim_),
+    input_y_dim_(component.input_y_dim_),
+    input_z_dim_(component.input_z_dim_),
+    pool_x_size_(component.pool_x_size_),
+    pool_y_size_(component.pool_y_size_),
+    pool_z_size_(component.pool_z_size_),
+    pool_x_step_(component.pool_x_step_),
+    pool_y_step_(component.pool_y_step_),
+    pool_z_step_(component.pool_z_step_) { }
+
 // aquire output dim
-<<<<<<< HEAD
-int32 Convolutional1dComponent::OutputDim() const {
-  int32 num_filters = filter_params_.NumRows();
-  int32 num_patches = 1 + (patch_stride_ - patch_dim_) / patch_step_;
-  return num_patches * num_filters;
-}
-
-// initialize the component using hyperparameters
-void Convolutional1dComponent::Init(int32 input_dim, int32 output_dim,
-                                    int32 patch_dim, int32 patch_step, int32 patch_stride,
-                                    BaseFloat param_stddev, BaseFloat bias_stddev) {
-  patch_dim_ = patch_dim;
-  patch_step_ = patch_step;
-  patch_stride_ = patch_stride;
-  int32 num_splice = input_dim / patch_stride;
-  int32 filter_dim = num_splice * patch_dim;
-  int32 num_patches = 1 + (patch_stride - patch_dim) / patch_step;
-  int32 num_filters = output_dim / num_patches;
-  KALDI_ASSERT(input_dim % patch_stride == 0);
-  KALDI_ASSERT((patch_stride - patch_dim) % patch_step == 0);
-  KALDI_ASSERT(output_dim % num_patches == 0);
-
-  filter_params_.Resize(num_filters, filter_dim);
-  bias_params_.Resize(num_filters);
-  KALDI_ASSERT(param_stddev >= 0.0 && bias_stddev >= 0.0);
-  filter_params_.SetRandn();
-  filter_params_.Scale(param_stddev);
-  bias_params_.SetRandn();
-  bias_params_.Scale(bias_stddev);
-}
-
-// initialize the component using predefined matrix file
-void Convolutional1dComponent::Init(int32 patch_dim, int32 patch_step, int32 patch_stride,
-                                    std::string matrix_filename) {
-  patch_dim_ = patch_dim;
-  patch_step_ = patch_step;
-  patch_stride_ = patch_stride;
-  CuMatrix<BaseFloat> mat;
-  ReadKaldiObject(matrix_filename, &mat);
-  KALDI_ASSERT(mat.NumCols() >= 2);
-  int32 filter_dim = mat.NumCols() - 1, num_filters = mat.NumRows();
-  filter_params_.Resize(num_filters, filter_dim);
-  bias_params_.Resize(num_filters);
-  filter_params_.CopyFromMat(mat.Range(0, num_filters, 0, filter_dim));
-  bias_params_.CopyColFromMat(mat, filter_dim);
-}
-
-// resize the component, setting the parameters to zero, while
-// leaving any other configuration values the same
-void Convolutional1dComponent::Resize(int32 input_dim, int32 output_dim) {
-  KALDI_ASSERT(input_dim > 0 && output_dim > 0);
-  int32 num_splice = input_dim / patch_stride_;
-  int32 filter_dim = num_splice * patch_dim_;
-  int32 num_patches = 1 + (patch_stride_ - patch_dim_) / patch_step_;
-  int32 num_filters = output_dim / num_patches;
-  KALDI_ASSERT(input_dim % patch_stride_ == 0);
-  KALDI_ASSERT((patch_stride_ - patch_dim_) % patch_step_ == 0);
-  KALDI_ASSERT(output_dim % num_patches == 0);
-  filter_params_.Resize(num_filters, filter_dim);
-  bias_params_.Resize(num_filters);
-}
-
-// display information about component
-std::string Convolutional1dComponent::Info() const {
-  std::ostringstream stream;
-  int32 num_splice = InputDim() / patch_stride_;
-  int32 filter_dim = num_splice * patch_dim_;
-  int32 num_patches = 1 + (patch_stride_ - patch_dim_) / patch_step_;
-  int32 num_filters = OutputDim() / num_patches;
-
-  stream << UpdatableComponent::Info()
-         << ", num-splice=" << num_splice
-         << ", num-patches=" << num_patches
-         << ", num-filters=" << num_filters
-         << ", filter-dim=" << filter_dim;
-  PrintParameterStats(stream, "filter-params", filter_params_);
-  PrintParameterStats(stream, "bias-params", bias_params_, true);
-  return stream.str();
-=======
 int32 MaxpoolingComponent::OutputDim() const {
   int32 num_pools_x = 1 + (input_x_dim_ - pool_x_size_) / pool_x_step_;
   int32 num_pools_y = 1 + (input_y_dim_ - pool_y_size_) / pool_y_step_;
@@ -3764,7 +3697,6 @@
   KALDI_ASSERT((input_x_dim_ - pool_x_size_) % pool_x_step_  == 0);
   KALDI_ASSERT((input_y_dim_ - pool_y_size_) % pool_y_step_  == 0);
   KALDI_ASSERT((input_z_dim_ - pool_z_size_) % pool_z_step_  == 0);
->>>>>>> d916174e
 }
 
 // initialize the component using configuration file
@@ -3806,7 +3738,7 @@
     for (int32 y = 0; y < pool_y_size_; y++) {
       for (int32 z = 0; z < pool_z_size_; z++) {
         // given the local node coordinate, group them from each pool
-        // to form a patch 
+        // to form a patch
         for (int32 x_pool = 0; x_pool < num_pools_x; x_pool++) {
           for (int32 y_pool = 0; y_pool < num_pools_y; y_pool++) {
             for (int32 z_pool = 0; z_pool < num_pools_z; z_pool++, index++) {
@@ -3882,142 +3814,11 @@
       }
     }
   }
-
-<<<<<<< HEAD
-  //
-  // calculate the gradient
-  //
-  filters_grad.Resize(num_filters, filter_dim, kSetZero); // reset
-  bias_grad.Resize(num_filters, kSetZero); // reset
-
-  //
-  // use all the patches
-  //
-
-  // create a single large matrix holding the smaller matrices
-  // from the vector container filters_grad_batch along the rows
-  CuMatrix<BaseFloat> filters_grad_blocks_batch(
-      num_patches * filters_grad.NumRows(), filters_grad.NumCols());
-
-  std::vector<CuSubMatrix<BaseFloat>* > filters_grad_batch, diff_patch_batch,
-	  patch_batch;
-  for (int32 p = 0; p < num_patches; p++) {
-    // form batch in vector container
-    filters_grad_batch.push_back(new CuSubMatrix<BaseFloat>(
-			    filters_grad_blocks_batch.RowRange(
-				    p * filters_grad.NumRows(),
-				    filters_grad.NumRows())));
-    diff_patch_batch.push_back(new CuSubMatrix<BaseFloat>(out_deriv.ColRange(
-				    p * num_filters, num_filters)));
-    patch_batch.push_back(new CuSubMatrix<BaseFloat>(patches.ColRange(
-				    p * filter_dim, filter_dim)));
-  }
-
-  AddMatMatBatched<BaseFloat>(1.0, filters_grad_batch, diff_patch_batch, kTrans, patch_batch,
-                              kNoTrans, 1.0);
-
-  // add the row blocks together to filters_grad
-  filters_grad.AddMatBlocks(1.0, filters_grad_blocks_batch);
-
-  // create a matrix holding the col blocks sum of out_deriv
-  CuMatrix<BaseFloat> out_deriv_col_blocks_sum(out_deriv.NumRows(), num_filters);
-
-  // add the col blocks together to out_deriv_col_blocks_sum
-  out_deriv_col_blocks_sum.AddMatBlocks(1.0, out_deriv);
-
-  bias_grad.AddRowSumMat(1.0, out_deriv_col_blocks_sum, 1.0);
-
-  // release memory
-  for (int32 p = 0; p < num_patches; p++) {
-    delete filters_grad_batch[p];
-    delete diff_patch_batch[p];
-    delete patch_batch[p];
-  }
-
-  //
-  // update
-  //
-  filter_params_.AddMat(learning_rate_, filters_grad);
-  bias_params_.AddVec(learning_rate_, bias_grad);
-}
-
-void Convolutional1dComponent::Vectorize(VectorBase<BaseFloat> *params) const {
-  KALDI_ASSERT(params->Dim() == this->NumParameters());
-  int32 num_filter_params = filter_params_.NumCols() * filter_params_.NumRows();
-  params->Range(0, num_filter_params).CopyRowsFromMat(filter_params_);
-  params->Range(num_filter_params, bias_params_.Dim()).CopyFromVec(bias_params_);
-}
-void Convolutional1dComponent::UnVectorize(const VectorBase<BaseFloat> &params) {
-  KALDI_ASSERT(params.Dim() == this->NumParameters());
-  int32 num_filter_params = filter_params_.NumCols() * filter_params_.NumRows();
-  filter_params_.CopyRowsFromVec(params.Range(0, num_filter_params));
-  bias_params_.CopyFromVec(params.Range(num_filter_params, bias_params_.Dim()));
-}
-
-void MaxpoolingComponent::Init(int32 input_dim, int32 output_dim,
-                               int32 pool_size, int32 pool_stride)  {
-  input_dim_ = input_dim;
-  output_dim_ = output_dim;
-  pool_size_ = pool_size;
-  pool_stride_ = pool_stride;
-
-  // sanity check
-  // number of patches
-  KALDI_ASSERT(input_dim_ % pool_stride_ == 0);
-  int32 num_patches = input_dim_ / pool_stride_;
-  // number of pools
-  KALDI_ASSERT(num_patches % pool_size_ == 0);
-  int32 num_pools = num_patches / pool_size_;
-  // check output dim
-  KALDI_ASSERT(output_dim_ == num_pools * pool_stride_);
-}
-
-void MaxpoolingComponent::InitFromConfig(ConfigLine *cfl) {
-  int32 input_dim = 0;
-  int32 output_dim = 0;
-  int32 pool_size = -1, pool_stride = -1;
-  bool ok = true;
-
-  ok = ok && cfl->GetValue("input-dim", &input_dim);
-  ok = ok && cfl->GetValue("output-dim", &output_dim);
-  ok = ok && cfl->GetValue("pool-size", &pool_size);
-  ok = ok && cfl->GetValue("pool-stride", &pool_stride);
-
-  KALDI_LOG << output_dim << " " << input_dim << " " << ok;
-  KALDI_LOG << "Pool: " << pool_size << " "
-            << pool_stride << " " << ok;
-  if (cfl->HasUnusedValues())
-    KALDI_ERR << "Could not process these elements in initializer: "
-	      << cfl->UnusedValues();
-  if (!ok || output_dim <= 0)
-    KALDI_ERR << "Invalid initializer for layer of type "
-              << Type() << ": \"" << cfl->WholeLine() << "\"";
-  Init(input_dim, output_dim, pool_size, pool_stride);
-}
-
-void MaxpoolingComponent::Propagate(const ComponentPrecomputedIndexes *indexes,
-                                    const CuMatrixBase<BaseFloat> &in,
-                                    CuMatrixBase<BaseFloat> *out) const {
-  int32 num_patches = input_dim_ / pool_stride_;
-  int32 num_pools = num_patches / pool_size_;
-
-  // do the max-pooling
-  for (int32 q = 0; q < num_pools; q++) {
-    // get output buffer of the pool
-    CuSubMatrix<BaseFloat> pool(out->ColRange(q * pool_stride_, pool_stride_));
-    pool.Set(-1e20); // reset a large negative value
-    for (int32 r = 0; r < pool_size_; r++) {
-      // col-by-col block comparison pool
-      int32 p = r + q * pool_size_;
-      pool.Max(in.ColRange(p * pool_stride_, pool_stride_));
-    }
-=======
   std::vector<std::vector<int32> > rearranged_column_map;
   RearrangeIndexes(reverse_column_map, &rearranged_column_map);
   for (int32 p = 0; p < rearranged_column_map.size(); p++) {
     CuArray<int32> cu_cols(rearranged_column_map[p]);
     in_deriv->AddCols(in_deriv_patches, cu_cols);
->>>>>>> d916174e
   }
 }
 
