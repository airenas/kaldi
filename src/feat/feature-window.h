--- conflicted
+++ resolved
@@ -57,13 +57,7 @@
       blackman_coeff(0.42),
       allow_downsample(false),
       allow_upsample(false),
-<<<<<<< HEAD
       max_feature_vectors(-1) { }
-
-=======
-      max_feature_vectors(-1)
-      { }
->>>>>>> 1f068cde
 
   void Register(OptionsItf *opts) {
     opts->Register("sample-frequency", &samp_freq,
